#!/usr/bin/env ccp4-python
"""
This is AMPLE
"""
import argparse
import logging
import os
import platform
import shutil
import sys
import time

from ample import ensembler
from ample.ensembler.constants import UNMODIFIED
from ample.util import ample_util
from ample.util import argparse_util
from ample.util import benchmark_util
from ample.util import config_util
from ample.util import contact_util
from ample.util import exit_util
from ample.util import logging_util
from ample.util import mrbump_util
from ample.util import options_processor
from ample.util import pdb_edit
from ample.util import pyrvapi_results
from ample.util import workers_util
from ample.util import version

__author__ = "Jens Thomas, Felix Simkovic, Adam Simpkin, Ronan Keegan, and Jaclyn Bibby"
__credits__ = "Daniel Rigden, Martyn Winn, and Olga Mayans"
__email__ = "drigden@liverpool.ac.uk"
__version__ = version.__version__

logger = logging_util.setup_console_logging()
monitor = None


class Ample(object):
    """Class to generate ensembles from ab inito models (all models must have same sequence)
    
    """

    def __init__(self):
        self.amopt = None
        self.ample_output = None
        return

    def main(self, args=None):
        """Main AMPLE routine.
        
        We require this as the multiprocessing module (only on **!!*%$$!! Windoze) 
        requires that the main module can be imported. We there need ample to be 
        a python script that can be imported, hence the main routine with its 
        calling protected by the if __name__=="__main__":...
        
        args is an option argument that can contain the command-line arguments 
        for the program - required for testing.
        """
        argso = self.process_command_line(args=args)

        self.amopt = amopt = config_util.AMPLEConfigOptions()
        amopt.populate(argso)

        # Setup things like logging, file structure, etc...
        amopt.d = self.setup(amopt.d)
        rosetta_modeller = options_processor.process_rosetta_options(amopt.d)

        # Display the parameters used
        logger.debug(amopt.prettify_parameters())

        amopt.write_config_file()
        #######################################################
        # SCRIPT PROPER STARTS HERE
        time_start = time.time()

        # Create function for monitoring jobs - static function decorator?
        if self.ample_output:
            def monitor():
                return self.ample_output.display_results(amopt.d)
        else:
            monitor = None

        if amopt.d['benchmark_mode'] and amopt.d['native_pdb']:
            # Process the native before we do anything else
            benchmark_util.analysePdb(amopt.d)

        # Modelling business happens here
        if (amopt.d['import_models'] or amopt.d['make_frags'] or amopt.d['make_models'] or
                (amopt.d['nmr_model_in'] and not amopt.d['nmr_remodel'])):
            self.modelling(amopt.d, rosetta_modeller)
            amopt.write_config_file()

        # Ensembling business next
        if amopt.d['make_ensembles']:
            self.ensembling(amopt.d)
            amopt.write_config_file()

        # Some MR here
        if amopt.d['do_mr']:
            self.molecular_replacement(amopt.d)
            amopt.write_config_file()

        # Timing data
        time_stop = time.time()
        elapsed_time = time_stop - time_start
        run_in_min = elapsed_time / 60
        run_in_hours = run_in_min / 60
        msg = os.linesep + \
            'All processing completed  (in {0:6.2F} hours)'.format(
                run_in_hours) + os.linesep
        msg += '----------------------------------------' + os.linesep
        logging.info(msg)

        # Benchmark mode
        if amopt.d['benchmark_mode']:
            self.benchmarking(amopt.d)
            amopt.write_config_file()

        amopt.write_config_file()
        # Flag to show that we reached the end without error - useful for integration testing
        amopt.d['AMPLE_finished'] = True
        ample_util.save_amoptd(amopt.d)

        logger.info("AMPLE finished at: {0}".format(
            time.strftime("%a, %d %b %Y %H:%M:%S", time.gmtime())))
        logger.info(ample_util.reference.format(
            refs=ample_util.construct_references(amopt.d)))
        logger.info(ample_util.footer)

        # Finally update pyrvapi results
<<<<<<< HEAD
        if self.output_gui:
            self.output_gui.display_results(amopt.d)
=======
        if self.ample_output: self.ample_output.display_results(amopt.d)
        
        # Finally, finally clean up for jscofe
        if self.ample_output: self.ample_output.rvapi_shutdown(amopt.d)
>>>>>>> ee339dbe

        return

    def benchmarking(self, optd):
        if optd['submit_cluster']:
            # Pickle dictionary so it can be opened by the job to get the parameters
            ample_util.save_amoptd(optd)
            script = benchmark_util.cluster_script(optd)
            workers_util.run_scripts(job_scripts=[script],
                                     monitor=monitor,
                                     nproc=optd['nproc'],
                                     job_time=43200,
                                     job_name='benchmark',
                                     submit_cluster=optd['submit_cluster'],
                                     submit_qtype=optd['submit_qtype'],
                                     submit_queue=optd['submit_queue'],
                                     submit_array=optd['submit_array'],
                                     submit_max_array=optd['submit_max_array'])
            # queue finished so unpickle results
            optd.update(ample_util.read_amoptd(optd['results_path']))
        else:
            benchmark_util.analyse(optd)
            ample_util.save_amoptd(optd)

        return

    def ensembling(self, optd):

        if optd['import_ensembles']:
            ensembler.import_ensembles(optd)
        elif optd['ideal_helices']:
            ample_util.ideal_helices(optd)
            logger.info("*** Using ideal helices to solve structure ***")
        else:
            # Import the models here instead of cluster_util.
            if optd['cluster_method'] is 'import':
                # HACK - this is certainly not how we want to do it. One flag for all (-models) in future
                optd['models'] = optd['cluster_dir']
                optd['models'] = ample_util.extract_models(optd)

            # Check we have some models to work with
            if not (optd['single_model_mode'] or optd['models']):
                ample_util.save_amoptd(optd)
                msg = "ERROR! Cannot find any pdb files in: {0}".format(
                    optd['models_dir'])
                exit_util.exit_error(msg)
            optd['ensemble_ok'] = os.path.join(optd['work_dir'], 'ensemble.ok')
            if optd['submit_cluster']:
                # Pickle dictionary so it can be opened by the job to get the parameters
                ample_util.save_amoptd(optd)
                script = ensembler.cluster_script(optd)
                workers_util.run_scripts(job_scripts=[script],
                                         monitor=monitor,
                                         nproc=optd['nproc'],
                                         job_time=optd['ensembler_timeout'],
                                         job_name='ensemble',
                                         submit_cluster=optd['submit_cluster'],
                                         submit_qtype=optd['submit_qtype'],
                                         submit_queue=optd['submit_queue'],
                                         submit_pe_lsf=optd['submit_pe_lsf'],
                                         submit_pe_sge=optd['submit_pe_sge'],
                                         submit_array=optd['submit_array'],
                                         submit_max_array=optd['submit_max_array'])
                # queue finished so unpickle results
                optd.update(ample_util.read_amoptd(optd['results_path']))
            else:
                try:
                    ensembler.create_ensembles(optd)
                except Exception as e:
                    msg = "Error creating ensembles: {0}".format(e)
                    exit_util.exit_error(msg, sys.exc_info()[2])

            # Check we have something to work with
            if not os.path.isfile(optd['ensemble_ok']) or 'ensembles' not in optd.keys() or not len(optd['ensembles']):
                msg = "Problem generating ensembles!"
                exit_util.exit_error(msg)

            if not (optd['homologs'] or optd['single_model_mode']):
                ensemble_summary = ensembler.ensemble_summary(
                    optd['ensembles_data'])
                logger.info(ensemble_summary)

        # Save the results
        ample_util.save_amoptd(optd)

        # Bail here if we didn't create anything
        if not len(optd['ensembles']):
            msg = "### AMPLE FAILED TO GENERATE ANY ENSEMBLES! ###\nExiting..."
            exit_util.exit_error(msg)

        # Update results view
<<<<<<< HEAD
        if self.output_gui:
            self.output_gui.display_results(optd)

=======
        if self.ample_output: self.ample_output.display_results(optd)
        
>>>>>>> ee339dbe
        return

    def modelling(self, optd, rosetta_modeller=None):
        if not rosetta_modeller:
            rosetta_modeller = options_processor.process_rosetta_options(optd)
        # Make Rosetta fragments
        if optd['make_frags']:
            rosetta_modeller.generate_fragments(optd)
            optd['frags_3mers'] = rosetta_modeller.frags_3mers
            optd['frags_9mers'] = rosetta_modeller.frags_9mers
            optd['psipred_ss2'] = rosetta_modeller.psipred_ss2

        # Predict contacts if the right dependencies are found
        if not optd["contact_file"] and "HHBLITSDB" in os.environ \
                and ample_util.is_exe("hhblits") and ample_util.is_exe("ccmpred"):
            optd["contacts_dir"] = os.path.join(optd["work_dir"], "contacts")
            optd['contact_file'] = contact_util.ContactUtil.predict_contacts_from_sequence(
                optd["fasta"], wdir=optd["contacts_dir"])
            optd['contact_format'] = "casprr"
        else:
            optd["contacts_dir"] = optd["work_dir"]

        # In case file created above we need to tell the rosetta_modeller where it is
        # otherwise not used as not created before object initialised
        if optd['use_contacts'] and not optd['restraints_file']:

            # Create a container to manipulate the data
            con_util = contact_util.ContactUtil(
                optd['contact_file'], optd['contact_format'],
                optd['fasta'], 'fasta',
                bbcontacts_file=optd['bbcontacts_file'], bbcontacts_format=optd["bbcontacts_format"],
                cutoff_factor=optd['restraints_factor'], distance_to_neighbor=optd['distance_to_neighbour']
            )

            # Analyse and summarize the contact data
            plot_file = os.path.join(
                optd['contacts_dir'], optd['name'] + ".cm.png")
            if optd['native_pdb'] and optd['native_pdb_std']:
                structure_file = optd['native_pdb_std']
            elif optd['native_pdb']:
                structure_file = optd['native_std']
            else:
                structure_file = None
            optd['contact_map'], optd['contact_ppv'] = con_util.summarize(
                plot_file, structure_file, 'pdb', optd['native_cutoff'])

            # Write some restraints
            restraints_file = os.path.join(
                optd['contacts_dir'], optd['name'] + ".cst")
            optd['restraints_file'] = con_util.write_restraints(
                restraints_file, optd['restraints_format'], optd['energy_function']
            )
        else:
            con_util = None

        if optd['make_models'] and optd['restraints_file']:
            rosetta_modeller.restraints_file = optd['restraints_file']

        # if NMR process models first
        # break here for NMR (frags needed but not modelling
        if optd['nmr_model_in'] and not optd['nmr_remodel']:
            optd['models'] = pdb_edit.prepare_nmr_model(
                optd['nmr_model_in'], optd['models_dir'])
        elif optd['make_models']:
            # Make the models
            logger.info('----- making Rosetta models--------')
            if optd['nmr_remodel']:
                try:
                    optd['models'] = rosetta_modeller.nmr_remodel(nmr_model_in=optd['nmr_model_in'],
                                                                  ntimes=optd['nmr_process'],
                                                                  alignment_file=optd['alignment_file'],
                                                                  remodel_fasta=optd['nmr_remodel_fasta'],
                                                                  monitor=monitor)
                except Exception as e:
                    msg = "Error remodelling NMR ensemble: {0}".format(e)
                    exit_util.exit_error(msg, sys.exc_info()[2])
            else:
                logger.info('making {0} models...'.format(optd['nmodels']))
                try:
                    optd['models'] = rosetta_modeller.ab_initio_model(
                        monitor=monitor)
                except Exception as e:
                    msg = "Error running ROSETTA to create models: {0}".format(
                        e)
                    exit_util.exit_error(msg, sys.exc_info()[2])
                if not pdb_edit.check_pdb_directory(optd['models_dir'], sequence=optd['sequence']):
                    msg = "Problem with rosetta pdb files - please check the log for more information"
                    exit_util.exit_error(msg)
                msg = 'Modelling complete - models stored in: {0}\n'.format(
                    optd['models_dir'])
                logger.info(msg)

        elif optd['import_models']:
            logger.info('Importing models from directory: {0}\n'.format(
                optd['models_dir']))
            if optd['homologs']:
                optd['models'] = ample_util.extract_models(
                    optd, sequence=None, single=True, allsame=False)
            else:
                optd['models'] = ample_util.extract_models(optd)
                # Need to check if Quark and handle things accordingly
                if optd['quark_models']:
                    # We always add sidechains to QUARK models if SCWRL is installed
                    if ample_util.is_exe(optd['scwrl_exe']):
                        optd['use_scwrl'] = True
                    else:
                        # No SCWRL so don't do owt with the side chains
                        logger.info('Using QUARK models but SCWRL is not installed '
                                    'so only using {0} sidechains'.format(UNMODIFIED))
                        optd['side_chain_treatments'] = [UNMODIFIED]

        # Sub-select the decoys using contact information
        if con_util and optd['subselect_mode'] and not (optd['nmr_model_in'] or optd['nmr_remodel']):
            logger.info(
                'Subselecting models from directory using provided contact information')
            optd['models'] = con_util.subselect_decoys(
                optd['models'], 'pdb', mode=optd['subselect_mode'], **optd)

        # Save the results
        ample_util.save_amoptd(optd)

        return

    def molecular_replacement(self, optd):

        if not optd['mrbump_scripts']:
            # MRBUMP analysis of the ensembles
            logger.info('----- Running MRBUMP on ensembles--------\n\n')
            if len(optd['ensembles']) < 1:
                msg = "ERROR! Cannot run MRBUMP as there are no ensembles!"
                exit_util.exit_error(msg)

            if optd['mrbump_dir'] is None:
                bump_dir = os.path.join(optd['work_dir'], 'MRBUMP')
                optd['mrbump_dir'] = bump_dir
            else:
                bump_dir = optd['mrbump_dir']
            if not os.path.exists(bump_dir):
                os.mkdir(bump_dir)

            optd['mrbump_results'] = []
            logger.info(
                "Running MRBUMP jobs in directory: {0}".format(bump_dir))

            # Set an ensemble-specific phaser_rms if required
            if optd['phaser_rms'] == 'auto':
                ensembler.set_phaser_rms_from_subcluster_score(optd)

            # Sort the ensembles in a favourable way
            logger.info("Sorting ensembles")
            sort_keys = ['cluster_num', 'truncation_level',
                         'subcluster_radius_threshold', 'side_chain_treatment']
            ensemble_pdbs_sorted = ensembler.sort_ensembles(optd['ensembles'], optd['ensembles_data'],
                                                            keys=sort_keys, prioritise=True)

            # Create job scripts
            logger.info("Generating MRBUMP runscripts")
            optd['mrbump_scripts'] = mrbump_util.write_mrbump_files(ensemble_pdbs_sorted,
                                                                    optd,
                                                                    job_time=mrbump_util.MRBUMP_RUNTIME,
                                                                    ensemble_options=optd['ensemble_options'],
                                                                    directory=bump_dir)

        # Create function for monitoring jobs - static function decorator?
        if self.ample_output:
            def monitor():
                r = mrbump_util.ResultsSummary()
                r.extractResults(optd['mrbump_dir'], purge=optd['purge'])
                optd['mrbump_results'] = r.results
                return self.ample_output.display_results(optd)
        else:
            monitor = None

        # Save results here so that we have the list of scripts and mrbump directory set
        ample_util.save_amoptd(optd)

        # Change to mrbump directory before running
        os.chdir(optd['mrbump_dir'])
        ok = workers_util.run_scripts(job_scripts=optd['mrbump_scripts'],
                                      monitor=monitor,
                                      check_success=mrbump_util.checkSuccess,
                                      early_terminate=optd['early_terminate'],
                                      nproc=optd['nproc'],
                                      job_time=mrbump_util.MRBUMP_RUNTIME,
                                      job_name='mrbump',
                                      submit_cluster=optd['submit_cluster'],
                                      submit_qtype=optd['submit_qtype'],
                                      submit_queue=optd['submit_queue'],
                                      submit_array=optd['submit_array'],
                                      submit_max_array=optd['submit_max_array'])

        if not ok:
            msg = "Error running MRBUMP on the ensembles!\nCheck logs in directory: {0}".format(
                optd['mrbump_dir'])
            exit_util.exit_error(msg)

        # Collect the MRBUMP results
        results_summary = mrbump_util.ResultsSummary()
        optd['mrbump_results'] = results_summary.extractResults(
            optd['mrbump_dir'], purge=optd['purge'])
        optd['success'] = results_summary.success

        ample_util.save_amoptd(optd)

        # Now print out the final summary
        summary = mrbump_util.finalSummary(optd)
        logger.info(summary)

        return

    def process_command_line(self, args=None, contacts=True, modelling=True, mol_rep=True):
        """Process the command-line.
        :args: optional argument that can hold the command-line arguments if we 
        have been called from within python for testing
        """
        parser = argparse.ArgumentParser(description="AMPLE: Ab initio Modelling of Proteins for moLEcular replacement",
                                         prefix_chars="-")
        argparse_util.add_general_options(parser)
        argparse_util.add_cluster_submit_options(parser)
        ensembler.add_argparse_options(parser)

        if contacts:
            argparse_util.add_contact_options(parser)
        if mol_rep:
            argparse_util.add_mr_options(parser)
        if modelling:
            argparse_util.add_rosetta_options(parser)

        return parser.parse_args(args)

    def setup(self, optd):
        """We take and return an ample dictionary as an argument. This is required because options_processor.process_restart_options
        Changes what optd points at, and this means that if we just use the reference, we end up pointing at the old, obselete dictionary"""

        # Update the ample dictionary in case we are restarting
        optd = options_processor.restart_amoptd(optd)

        # Make a work directory - this way all output goes into this directory
        if optd['work_dir'] and not optd['restart_pkl']:
            logger.info(
                'Making a named work directory: {0}'.format(optd['work_dir']))
            try:
                os.mkdir(optd['work_dir'])
            except Exception as e:
                msg = "Cannot create work_dir {0}: {1}".format(
                    optd['work_dir'], e)
                exit_util.exit_error(msg, sys.exc_info()[2])

        if not optd['work_dir']:
            if not os.path.exists(optd['run_dir']):
                msg = 'Cannot find run directory: {0}'.format(optd['run_dir'])
                exit_util.exit_error(msg, sys.exc_info()[2])
<<<<<<< HEAD
            logger.info(
                'Making a run directory: checking for previous runs...')
            optd['work_dir'] = ample_util.make_workdir(optd['run_dir'],
                                                       ccp4_jobid=optd['ccp4_jobid'],
                                                       ccp4i2=optd['ccp4i2'])
=======
            logger.info('Making a run directory: checking for previous runs...')
            optd['work_dir'] = ample_util.make_workdir(optd['run_dir'], ccp4i2=bool(optd['ccp4i2_xml']))
>>>>>>> ee339dbe
        # Go to the work directory
        os.chdir(optd['work_dir'])

        # Set up logging
        ample_log = os.path.join(optd['work_dir'], 'AMPLE.log')
        debug_log = os.path.join(optd['work_dir'], 'debug.log')
        optd['ample_log'] = ample_log

        # Set up ample output file and debug log file.
        logging_util.setup_file_logging(ample_log, level=logging.INFO)
        logging_util.setup_file_logging(debug_log, level=logging.DEBUG)

        # Make sure the CCP4 environment is set up properly
        ccp4_home = self.setup_ccp4(optd)
        ccp4_version = ".".join([str(x) for x in optd['ccp4_version']])

        # Print out Version and invocation
        logger.info(ample_util.header)
        logger.info("AMPLE version: {0}".format(version.__version__))
        logger.info("Running with CCP4 version: {0} from directory: {1}".format(
            ccp4_version, ccp4_home))
        logger.info("Running on host: {0}".format(platform.node()))
        logger.info("Running on platform: {0}".format(platform.platform()))
        logger.info("Job started at: {0}".format(
            time.strftime("%a, %d %b %Y %H:%M:%S", time.gmtime())))
        logger.info(
            "Invoked with command-line:\n{0}\n".format(" ".join(sys.argv)))
        logger.info("Running in directory: {0}\n".format(optd['work_dir']))

        # Display pyrvapi results
        if pyrvapi_results.pyrvapi:
<<<<<<< HEAD
            self.output_gui = pyrvapi_results.AmpleOutput()
            self.output_gui.display_results(optd)

=======
            self.ample_output = pyrvapi_results.AmpleOutput(optd)
            self.ample_output.display_results(optd)
        
>>>>>>> ee339dbe
        # Check mandatory/exclusive options
        options_processor.check_mandatory_options(optd)

        # Check if we are restarting from an existing pkl file - we don't process the options from this
        # run if so
        optd = options_processor.process_restart_options(optd)
        if not optd['restart_pkl']:
            # Only process the remaining options if we aren't in restart mode
            options_processor.process_options(optd)

        # Bail and clean up if we were only checking the options
        if optd['dry_run']:
            logger.info('Dry run finished checking options - cleaning up...')
            os.chdir(optd['run_dir'])
            shutil.rmtree(optd['work_dir'])
            sys.exit(0)

        logger.info('All needed programs are found, continuing...')

        return optd

    def setup_ccp4(self, amoptd):
        """Check CCP4 is available and return the top CCP4 directory"""
        # Make sure CCP4 is around
        if not "CCP4" in os.environ:
            msg = "Cannot find CCP4 installation - please make sure CCP4 is installed and the setup scripts have been run!"
            exit_util.exit_error(msg)

        if not "CCP4_SCR" in os.environ:
            msg = "$CCP4_SCR environement variable not set - please make sure CCP4 is installed and the setup scripts have been run!"
            exit_util.exit_error(msg)

        if not os.path.isdir(os.environ['CCP4_SCR']):
            msg = "*** WARNING ***\n"
            msg += "Cannot find the $CCP4_SCR directory: {0}\n".format(
                os.environ['CCP4_SCR'])
            msg += "The directory will be created, but it should have already been created by the CCP4 startup scripts\n"
            msg += "Please make sure CCP4 is installed and the setup scripts have been run."
            logger.critical(msg)
            os.mkdir(os.environ['CCP4_SCR'])
            #exit_util.exit_error(msg)

        # Record the CCP4 version we're running with  - also required in pyrvapi_results
        amoptd['ccp4_version'] = ample_util.ccp4_version()

        return os.environ['CCP4']


if __name__ == "__main__":
    try:
        Ample().main()
    except Exception as e:
        msg = "Error running main AMPLE program: {0}".format(e.message)
        exit_util.exit_error(msg, sys.exc_info()[2])<|MERGE_RESOLUTION|>--- conflicted
+++ resolved
@@ -128,16 +128,10 @@
         logger.info(ample_util.footer)
 
         # Finally update pyrvapi results
-<<<<<<< HEAD
-        if self.output_gui:
-            self.output_gui.display_results(amopt.d)
-=======
-        if self.ample_output: self.ample_output.display_results(amopt.d)
-        
-        # Finally, finally clean up for jscofe
-        if self.ample_output: self.ample_output.rvapi_shutdown(amopt.d)
->>>>>>> ee339dbe
-
+        if self.ample_output:
+            self.ample_output.display_results(amopt.d)
+        if self.ample_output:
+            self.ample_output.rvapi_shutdown(amopt.d)
         return
 
     def benchmarking(self, optd):
@@ -228,14 +222,8 @@
             exit_util.exit_error(msg)
 
         # Update results view
-<<<<<<< HEAD
-        if self.output_gui:
-            self.output_gui.display_results(optd)
-
-=======
-        if self.ample_output: self.ample_output.display_results(optd)
-        
->>>>>>> ee339dbe
+        if self.ample_output:
+            self.ample_output.display_results(optd)
         return
 
     def modelling(self, optd, rosetta_modeller=None):
@@ -488,16 +476,10 @@
             if not os.path.exists(optd['run_dir']):
                 msg = 'Cannot find run directory: {0}'.format(optd['run_dir'])
                 exit_util.exit_error(msg, sys.exc_info()[2])
-<<<<<<< HEAD
             logger.info(
                 'Making a run directory: checking for previous runs...')
-            optd['work_dir'] = ample_util.make_workdir(optd['run_dir'],
-                                                       ccp4_jobid=optd['ccp4_jobid'],
-                                                       ccp4i2=optd['ccp4i2'])
-=======
-            logger.info('Making a run directory: checking for previous runs...')
-            optd['work_dir'] = ample_util.make_workdir(optd['run_dir'], ccp4i2=bool(optd['ccp4i2_xml']))
->>>>>>> ee339dbe
+            optd['work_dir'] = ample_util.make_workdir(
+                optd['run_dir'], ccp4i2=bool(optd['ccp4i2_xml']))
         # Go to the work directory
         os.chdir(optd['work_dir'])
 
@@ -529,15 +511,9 @@
 
         # Display pyrvapi results
         if pyrvapi_results.pyrvapi:
-<<<<<<< HEAD
-            self.output_gui = pyrvapi_results.AmpleOutput()
-            self.output_gui.display_results(optd)
-
-=======
             self.ample_output = pyrvapi_results.AmpleOutput(optd)
             self.ample_output.display_results(optd)
-        
->>>>>>> ee339dbe
+
         # Check mandatory/exclusive options
         options_processor.check_mandatory_options(optd)
 
