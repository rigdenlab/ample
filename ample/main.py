--- conflicted
+++ resolved
@@ -476,12 +476,7 @@
             if not os.path.exists(optd['run_dir']):
                 msg = 'Cannot find run directory: {0}'.format(optd['run_dir'])
                 exit_util.exit_error(msg, sys.exc_info()[2])
-<<<<<<< HEAD
-            logger.info(
-                'Making a run directory: checking for previous runs...')
-            optd['work_dir'] = ample_util.make_workdir(
-                optd['run_dir'], ccp4i2=bool(optd['ccp4i2_xml']))
-=======
+
             if bool(optd['rvapi_document']):
                 # With JSCOFE we run in the run directory
                 optd['work_dir'] = optd['run_dir']
@@ -489,7 +484,6 @@
                 logger.info('Making a run directory: checking for previous runs...')
                 optd['work_dir'] = ample_util.make_workdir(optd['run_dir'],
                                                            ccp4i2=bool(optd['ccp4i2_xml']))
->>>>>>> 4439556e
         # Go to the work directory
         os.chdir(optd['work_dir'])
 
