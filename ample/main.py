--- conflicted
+++ resolved
@@ -488,11 +488,7 @@
 
         logger.info(ample_util.header)
         logger.info("AMPLE version: %s", str(version.__version__))
-<<<<<<< HEAD
         logger.info("Running with CCP4 version: %s from directory: %s", ample_util.CCP4.version, ample_util.CCP4.root)
-=======
-        logger.info("Running with CCP4 version: %s from directory: %s", str(ccp4_version), ccp4_home)
->>>>>>> ad4b23f1
         logger.info("Running on host: %s", platform.node())
         logger.info("Running on platform: %s", platform.platform())
         logger.info("Job started at: %s", time.strftime("%a, %d %b %Y %H:%M:%S", time.gmtime()))
@@ -525,34 +521,6 @@
 
         return optd
 
-<<<<<<< HEAD
-=======
-    def setup_ccp4(self, amoptd):
-        """Check CCP4 is available and return the top CCP4 directory"""
-        # Make sure CCP4 is around
-        if not "CCP4" in os.environ:
-            msg = "Cannot find CCP4 installation - please make sure CCP4 is installed and the setup scripts have been run!"
-            exit_util.exit_error(msg)
-
-        if not "CCP4_SCR" in os.environ:
-            msg = "$CCP4_SCR environement variable not set - please make sure CCP4 is installed and the setup scripts have been run!"
-            exit_util.exit_error(msg)
-
-        if not os.path.isdir(os.environ['CCP4_SCR']):
-            msg = "*** WARNING ***\n"
-            msg += "Cannot find the $CCP4_SCR directory: {0}\n".format(os.environ['CCP4_SCR'])
-            msg += "The directory will be created, but it should have already been created by the CCP4 startup scripts\n"
-            msg += "Please make sure CCP4 is installed and the setup scripts have been run."
-            logger.critical(msg)
-            os.mkdir(os.environ['CCP4_SCR'])
-            #exit_util.exit_error(msg)
-
-        # Record the CCP4 version we're running with  - also required in pyrvapi_results
-        amoptd['ccp4_version'] = ample_util.ccp4_version()
-
-        return os.environ['CCP4']
-
->>>>>>> ad4b23f1
 
 if __name__ == "__main__":
     try:
