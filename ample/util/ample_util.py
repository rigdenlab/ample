"""Various miscellaneous functions"""

__author__ = "Jens Thomas, and Felix Simkovic"
__date__ = "01 Jan 2016"
__version__ = "1.0"

import cPickle
import glob
import logging
import os
import shutil
import subprocess
import sys
import tarfile
import tempfile
import warnings
import zipfile

import ccp4
import exit_util
import pdb_edit

from ample.constants import SHARE_DIR, AMPLEDIR, I2DIR

CCP4 = ccp4.CCP4()
SCRIPT_EXT = '.bat' if sys.platform.startswith('win') else '.sh'
EXE_EXT = '.exe' if sys.platform.startswith('win') else ''
SCRIPT_HEADER = '' if sys.platform.startswith('win') else '#!/bin/bash'

class FileNotFoundError(Exception): pass

# ample_util is used before anything else so there is no logger available
# and we need to a Null handler
logger = logging.getLogger(__name__)
logger.addHandler(logging.NullHandler())

def amoptd_fix_path(optd, newroot, i2mock=False):
    """Update all the paths in an AMPLE results dictionary to be rooted at newroot

    Parameters
    ----------
    optd: dict
      AMPLE results dictionary
    newroot: str
       Path to the AMPLE root directory (topdir containing MRBUMP dir etc.)
    """
    #oldroot = os.sep.join(optd['work_dir'].split(os.sep)[:-1])
    oldroot = optd['work_dir']
    for k in ['benchmark_dir',
              'native_pdb',
              'native_pdb_std',
              'fasta']:
        if k in optd and isinstance(optd[k], str):
            optd[k] = optd[k].replace(oldroot, newroot)

    MRBUMP_FILE_KEYS = ['PHASER_logfile', 'PHASER_pdbout', 'PHASER_mtzout',
                        'REFMAC_logfile', 'REFMAC_pdbout', 'REFMAC_mtzout',
                        'BUCC_logfile', 'BUCC_pdbout', 'BUCC_mtzout',
                        'ARP_logfile', 'ARP_pdbout', 'ARP_mtzout',
                        'SHELXE_logfile', 'SHELXE_pdbout', 'SHELXE_mtzout',
                        'SXRBUCC_logfile', 'SXRBUCC_pdbout','SXRBUCC_mtzout',
                        'SXRARP_logfile', 'SXRARP_pdbout', 'SXRARP_mtzout']
    if 'mrbump_results' in optd:
        for r in optd['mrbump_results']:
            for k in MRBUMP_FILE_KEYS:
                if k in r and isinstance(r[k], str):
                    old = r[k]
                    warnings.warn("FIX MRBUMP BUG buccaneer refine.pdb vs refined.pdb")
                    if i2mock:
                        new = os.path.join(newroot, os.path.basename(old))
                        if os.path.isfile(old):
                            shutil.copy(old, new)
                    else:
                        new = r[k].replace(oldroot, newroot)
                    #logger.debug('Changing amopt entry %s from: %s to: %s', k, old, new)
                    r[k] = new
    return optd

<<<<<<< HEAD
def ccp4_version():
    """Get CCP4 version as a tuple

    Returns
    -------
    version : tuple
       Major, minor, and revision number

    """
    if CCP4_VERSION is None:
        # Currently there seems no sensible way of doing this other then running a program
        # and grepping the output
        pdbcur = 'pdbcur' + EXE_EXT
        log_fname = tmp_file_name(delete=False)
        run_command([pdbcur], stdin="", logfile=log_fname)
        tversion = None
        with open(log_fname, 'r') as logfh:
            for i, line in enumerate(logfh.readlines()):
                if i > 20:
                    break
                if line.startswith(' ### CCP4'):
                    tversion = line.split()[2].rstrip(':')
                    break
        if not tversion:
            raise RuntimeError("Cannot determine CCP4 version")
        vsplit = tversion.split('.')
        if len(vsplit) == 2:
            major = int(vsplit[0])
            minor = int(vsplit[1])
            rev = '-1'
        elif len(vsplit) == 3:
            major = int(vsplit[0])
            minor = int(vsplit[1])
            rev = int(vsplit[2])
        else:
            raise RuntimeError("Cannot split CCP4 version: {0}".format(tversion))
    os.unlink(log_fname)
    return (major,minor,rev)

=======
>>>>>>> f467a1b5

def construct_references(optd):
    """Construct the reference list

    Description
    -----------
    This is somewhat a very basic BibTex parser. It is under no circumstances foolproof but rather
    the bare minimum for what is required in AMPLE.

    If a more sophisticated parser is required, refer to one of the python packages available online.

    Parameters
    ----------
    optd : dict
       A dictionary containing AMPLE options

    Returns
    -------
    str
        A string containing the references
    """
    # ========================================
    # Get the filename and check we can use it
    # ========================================
    ref_fname = os.path.join(SHARE_DIR, "include", "ample.bib")
    if not is_file(ref_fname):
        msg = "Cannot find BibTex file containing references. " \
              "Please determine them yourself and cite AMPLE."
        return msg

    articles = []
    article = {}
    entry = False

    with open(ref_fname, "r") as fhin:
        for line in fhin.readlines():

            line = line.strip()

            if not line:                                # Make sure line is not empty
                continue

            elif line.startswith("@"):                  # Beginning of all BibTex entry blocks
                entry = True                            # Notify that we have an article block
                unique_id = line.replace("@article{", "").replace(",", "")
                article = {'unique_id': unique_id}      # Reset the article dictionary

            elif line == "}":                           # End of all BibTex entry blocks
                entry = False                           # Notify that we article block is over
                articles.append(article)                # Save the article dictionary

            elif entry:                                 # BibTex entry block
                # Some dirty line handling.
                # Not very bulletproof but should do for now
                line = line.replace("{", "").replace("}", "")
                key, value = [l.strip() for l in line.split("=")]
                value = value.rstrip(",").replace("\"", "")
                # Save the data to the article entry
                article[key] = value

    # =====================================================
    # Get the used applications to not print all references
    # =====================================================
    def used_apps(optd):
        """determine which applications were used and return their labels"""

        # For now print all AMPLE papers
        labels = ['AMPLE', 'AMPLE_MODELLING', 'AMPLE_COILS', 'AMPLE_CONTACTS', 'CCP4']

        # This conditional attempts to recognise which programs have run and therefore
        # prints only the relevant references. It is under no circumstance perfect.
        if optd['nmr_model_in']:
            labels += ['AMPLE_NMR']

        # Flags related to cluster-and-truncate approach
        elif not optd['import_ensembles']:
            labels += ['THESEUS']
            if optd['use_scwrl']:
                labels += ['SCWRL4']
            elif optd['cluster_method'] in ['spicker', 'spicker_qscore', 'spicker_tmscore']:
                labels = ['FPC']
            elif optd['cluster_method'] in ['fast_protein_cluster']:
                labels += ['SPICKER']

        # Flags related to Molecular Replacement
        elif optd['do_mr']:
            labels += ['MrBUMP']
            if optd['refine_rebuild_arpwarp'] or optd['shelxe_rebuild_arpwarp']:
                labels += ['Arp_Warp']
            elif optd['refine_rebuild_buccaneer'] or optd['shelxe_rebuild_buccaneer']:
                labels += ['Buccaneer']
            elif optd['use_shelxe']:
                labels += ['SHELXE']
            elif 'molrep' in optd['mrbump_programs']:
                labels += ['Molrep', 'REFMAC']
            elif 'phaser' in optd['mrbump_programs']:
                labels += ['Phaser', 'REFMAC']

        return labels

    applications = used_apps(optd)

    to_remove = [i for i, art in enumerate(articles) if art['label'] not in applications]
    # reverse order so that we don't throw off the subsequent indexes
    for index in sorted(to_remove, reverse=True):
        del articles[index]

    # =========================================================================
    # Somewhat a template of how we want to write each article in BibTex format
    # =========================================================================
    template_bib = "@article{{{unique_id},{sep}author = {{{author}}},{sep}doi = {{{doi}}},{sep}" \
                   "journal = {{{journal}}},{sep}number = {{{number}}},{sep}pages = {{{pages}}},{sep}" \
                   "title = {{{{{title}}}}},{sep}volume = {{{volume}}},{sep}year = {{{year}}},{sep}}}{sep}"
    references_bib = [template_bib.format(sep=os.linesep, **a) for a in articles]

    ref_fname = os.path.join(optd['work_dir'], optd['name']+".bib")
    with open(ref_fname, "w") as fhout:
        fhout.write(os.linesep.join(references_bib))

    # ==========================================================
    # Somewhat a template of how we want to display each article
    # ==========================================================
    for article in articles:
        # Shorten the author list for the displayed message
        article['author'] = article['author'].split(" and ")[0].split(",")[0] + " et al."
        # Display page separator as single dash
        article['pages'] = article['pages'].replace("--", "-")
    template_msg = "* {author} ({year}). {title}. {journal} {volume}({number}), {pages}. [doi:{doi}]"
    references_msg = [template_msg.format(**article) for article in articles]

    return (os.linesep*2).join(references_msg)


def extract_models(amoptd, sequence=None, single=True, allsame=True):
    """Extract some models

    Description
    -----------
    Check a directory of pdbs or extract pdb files from a given tar/zip file or directory of pdbs
    and set the amoptd['models_dir'] entry with the directory of unpacked/validated pdbs
    """

    filename = amoptd['models']
    models_dir = amoptd['models_dir']

    # If it's already a models_dir, just check it's valid
    if os.path.isdir(filename):
        models_dir = filename
    else:
        # Here we are extracting from a file
        if not os.path.isfile(filename):
            msg = "Cannot find models file: {0}".format(filename)
            exit_util.exit_error(msg)

        # we need a models_dir to extract into
        assert models_dir, "extract_models() needs a models_dir path!"
        if not os.path.isdir(models_dir):
            os.mkdir(models_dir)
        models_dir = models_dir

        # See what sort of file this is:
        f, suffix = os.path.splitext(filename)
        if suffix in ['.gz', '.bz']:
            f, s2 = os.path.splitext(f)
            if s2 == '.tar':
                suffix = s2 + suffix

        tar_suffixes = ['.tar.gz', '.tgz', '.tar.bz', '.tbz']
        suffixes = tar_suffixes + ['.zip']
        if suffix not in suffixes:
            msg = "Do not know how to extract files from file: {0}\n " \
                  "Acceptable file types are: {1}".format(filename, suffixes)
            exit_util.exit_error(msg)
        if suffix in tar_suffixes:
            files = extract_tar(filename, models_dir)
        else:
            files = extract_zip(filename, models_dir)

        # Assume anything with one member is quark decoys
        if len(files) == 1:
            quark_filename = 'alldecoy.pdb'
            f = os.path.basename(files[0])
            if f != quark_filename:
                msg = "Only found one member ({0}) in file: {1} " \
                      "and the name was not {2}\n".format(f, filename, quark_filename)
                msg += "If this file contains valid QUARK decoys, please email: ccp4@stfc.ac.uk"
                exit_util.exit_error(msg)
            # Now extract the quark pdb files from the monolithic file
            split_quark(files[0], models_dir)
            # We delete the quark_name file as otherwise we'll try and model it
            os.unlink(files[0])
            # If we've got quark models we don't want to modify the side chains as we only have polyalanine so we
            # set this here - horribly untidy as we should have one place to decide on side chains
            logger.info('Found QUARK models in file: %s', filename)
            amoptd['quark_models'] = True

    if not pdb_edit.check_pdb_directory(models_dir, sequence=sequence, single=single, allsame=allsame):
        msg = "Problem importing pdb files - please check the log for more information"
        exit_util.exit_error(msg)

    amoptd['models_dir'] = models_dir
    return glob.glob(os.path.join(models_dir, "*.pdb"))


def extract_tar(filename, directory, suffixes=['.pdb']):
    # Extracting tarfile
    logger.info('Extracting files from tarfile: %s', filename)
    files = []
    with tarfile.open(filename,'r:*') as tf:
        memb = tf.getmembers()
        if not len(memb):
            msg='Empty archive: {0}'.format(filename)
            exit_util.exit_error(msg)
        for m in memb:
            if os.path.splitext(m.name)[1] in suffixes:
                # Hack to remove any paths
                m.name = os.path.basename(m.name)
                tf.extract(m, path=directory)
                files.append(os.path.join(directory, m.name))
    if not len(files):
        msg='Could not find any files with suffixes {0} in archive: {1}'.format(suffixes, filename)
        exit_util.exit_error(msg)
    return files


def extract_zip(filename, directory, suffixes=['.pdb']):
    # zip file extraction
    logger.info('Extracting files from zipfile: %s', filename)
    if not zipfile.is_zipfile(filename):
        msg='File is not a valid zip archive: {0}'.format(filename)
        exit_util.exit_error(msg)
    zipf = zipfile.ZipFile(filename)
    zif = zipf.infolist()
    if not len(zif):
        msg = 'Empty zip file: {0}'.format(filename)
        exit_util.exit_error(msg)
    files = []
    for f in zif:
        if os.path.splitext(f.filename)[1] in suffixes:
            # Hack to rewrite name
            f.filename = os.path.basename(f.filename)
            zipf.extract(f, path=directory)
            files.append(os.path.join(directory, f.filename))
    if not len(files):
        msg = 'Could not find any files with suffixes {0} in zipfile: {1}'.format(suffixes,filename)
        exit_util.exit_error(msg)
    return files


def find_exe(executable, dirs=None):
    """Find the executable exename.

    Parameters
    ----------
    executable : str
       The name of the program or the path to an existing executable
    dirs : list, tuple, optional
       Additional directories to search for the location
    """
    logger.debug('Looking for executable: %s', executable)

    exe_file=None
    found=False
    if is_exe(executable):
        exe_file=os.path.abspath(executable)
        found=True
    else:
        # If the user has given a path we just take the name part
        _, fname = os.path.split(executable)
        if fname:
            executable=fname

        # By default we search in the system PATH and add any additional user given paths here
        paths = os.environ["PATH"].split(os.pathsep)
        if dirs:
            paths += dirs
        logger.debug('Checking paths: %s', paths)

        for path in paths:
            exe_file = os.path.abspath(os.path.join(path, executable))
            if is_exe(exe_file):
                logger.debug('Found executable %s in directory %s', executable, path)
                found=True
                break

    if not found:
        raise FileNotFoundError("Cannot find executable: {0}".format(executable))

    logger.debug('find_exe found executable: %s', exe_file)
    return exe_file


def filename_append(filename=None, astr=None,directory=None, separator="_"):
    """Append astr to filename, before the suffix, and return the new filename."""
    dirname, fname = os.path.split( filename )
    name, suffix = os.path.splitext( fname )
    name  =  name + separator + astr + suffix
    if directory is None:
        directory = dirname
    return os.path.join( directory, name )


def ideal_helices(optd):
    """Get some ideal helices

    Parameters
    ----------
    nresidues : int
       Number of residues to be used

    Returns
    -------
    pdbs : list
    ensemble_options : dict
    ensembles_data : list
    """
    nresidues = optd['fasta_length']
    include_dir = os.path.join(SHARE_DIR, 'include')
    names = ['polyala5', 'polyala10', 'polyala15', 'polyala20', 'polyala25',
             'polyala30', 'polyala35', 'polyala40']
    polya_lengths = [5, 10, 15, 20, 25, 30, 35, 40]

    ensemble_options = {}
    ensembles_data = []
    pdbs = []
    for name, nres in zip(names, polya_lengths):
        ncopies = nresidues / nres
        if ncopies < 1: ncopies = 1
        ensemble_options[name] = {'ncopies' : ncopies}
        pdb = os.path.join(include_dir, "{0}.pdb".format(name))
        # Needed for pyrvapi results
        ensembles_data.append({'name': name,
                               'ensemble_pdb': pdb,
                               'num_residues': nres,
                                })
        pdbs.append(pdb)

    optd['ensembles'] = pdbs
    optd['ensemble_options'] = ensemble_options
    optd['ensembles_data'] = ensembles_data
    return


def is_exe(fpath):
    """Check if an executable exists

    Parameters
    ----------
    fpath : str
       The path to the executable

    Returns
    -------
    bool

    """
    return fpath and os.path.exists(fpath) and os.access(fpath, os.X_OK)


def is_file(fpath):
    """Check if a file exists

    Parameters
    ----------
    fpath : str
       The path to the file

    Returns
    ------
    bool

    """
    return fpath and os.path.isfile(fpath) and \
           os.access(fpath, os.R_OK) and os.stat(fpath).st_size > 0


def make_workdir(run_dir, ccp4i2=False):
    """Make a work directory rooted at run_dir and return its path

    Parameters
    ----------
    run_dir : str
       The path to a run directory where the job was started
    ccp4i2 : bool, optional
        Indicate if we are running under CCP4I2

    Returns
    -------
    work_dir : str
       The path to the working directory

    """
    if ccp4i2:
        work_dir = os.path.join(run_dir, I2DIR)
    else:
        run_inc = 0
        while True:
            work_dir = os.path.join(run_dir, AMPLEDIR + str(run_inc))
            if not os.path.exists(work_dir): break
            run_inc += 1
            if run_inc > 100: raise RuntimeError("Too many work directories! {0}".format(work_dir)) # To stop endless while loops...
    if os.path.exists(work_dir):
        raise RuntimeError("There is an existing AMPLE work directory: {0}\n"
                           "Please delete/move it aside.".format(work_dir))
    os.mkdir(work_dir)
    return work_dir

def run_command(cmd, logfile=None, directory=None, dolog=True, stdin=None, check=False, **kwargs):
    """Execute a command and return the exit code.

    Parameters
    ----------
    cmd : list
       Command to run as a list
    stdin : str, optional
       Stdin for the command
    logfile : str, optional
       The path to the logfile
    directory : str, optional
       The directory to run the job in (cwd assumed)
    dolog : bool, optional
       Whether to output info to the system log [default: False]

    Returns
    -------
    returncode : int
       Subprocess exit code

    Notes
    -----
    We take care of outputting stuff to the logs and opening/closing logfiles

    """
    assert type(cmd) is list, "run_command needs a list!"
    if check and not is_exe(cmd[0]):
        raise RuntimeError("run_command cannot find executable: {0}".format(cmd[0]))

    if not directory:
        directory = os.getcwd()

    if dolog:
        logger.debug("In directory %s", directory)
        logger.debug("Running command: %s", " ".join(cmd))
        if kwargs:
            logger.debug("kwargs are: %s", str(kwargs))

    file_handle = False
    if logfile:
        if type(logfile) == file:
            file_handle = True
            logf = logfile
            logfile = os.path.abspath(logf.name)
        else:
            logfile = os.path.abspath(logfile)
            logf = open(logfile, "w")
        if dolog: logger.debug("Logfile is: %s", logfile)
    else:
        logf = tmp_file_name()

    if stdin is not None:
        stdinstr = stdin
        stdin = subprocess.PIPE

    # Windows needs some special treatment
    if os.name == "nt":
        kwargs.update({'bufsize': 0, 'shell' : "False"})
    p = subprocess.Popen(cmd, stdin=stdin, stdout=logf, stderr=subprocess.STDOUT, cwd=directory, **kwargs)

    if stdin is not None:
        p.stdin.write(stdinstr)
        p.stdin.close()
        if dolog: logger.debug("stdin for cmd was: %s", stdinstr)

    p.wait()
    if not file_handle:
        logf.close()

    return p.returncode


def read_amoptd(amoptd_fname):
    """Read a PICKLE-formatted AMPLE options file

    Parameters
    ----------
    amoptd_fname : str
       The path to the PICKLE-formatted AMPLE options file

    Returns
    -------
    amoptd : dict
       AMPLE options from saved state

    """
    if not is_file(amoptd_fname):
        raise RuntimeError("Cannot access AMPLE options file: {0}\n".format(amoptd_fname))

    with open(amoptd_fname, 'r') as f:
        amoptd = cPickle.load(f)
        logger.info("Loaded state from file: %s\n", amoptd['results_path'])
    return amoptd


def saveAmoptd(*args):
    """Save AMPLE options to a PICKLE-formatted file

    See Also
    --------
    save_amoptd

    Warnings
    --------
    This function was deprecated and will be removed in future releases. Please use ``save_amoptd()`` instead.

    """
    msg = "This function was deprecated and will be removed in future release"
    warnings.warn(msg, DeprecationWarning, stacklevel=2)
    save_amoptd(*args)
    return


def save_amoptd(amoptd):
    """Save AMPLE options to a PICKLE-formatted file

    Parameters
    ----------
    amoptd : dict
       AMPLE options from saved state

    """
    # Save results
    with open(amoptd['results_path'], 'w') as f:
        cPickle.dump(amoptd, f)
        logger.info("Saved state as file: %s\n", amoptd['results_path'])
    return


def split_quark(*args):
    """Split a single PDB with multiple models in individual PDB files

    See Also
    --------
    split_models

    """
    return split_models(*args)


def split_models(dfile, directory):
    """Split a single PDB with multiple models in individual PDB files

    Parameters
    ----------
    dfile : str
       Single PDB file with multiple model entries
    directory : str
       Directory to extract the PDB files to

    Returns
    -------
    extracted_models : list
       List of PDB files for all models

    TODO
    ----
    * Use the CCTBX library to perform this step

    """
    logger.info("Extracting decoys from: %s into %s", dfile, directory)
    smodels = []
    with open(dfile, 'r') as f:
        m = []
        for line in f:
            if line.startswith("ENDMDL"):
                m.append(line)
                smodels.append(m)
                m = []
            else:
                m.append(line)

    if not len(smodels):
        raise RuntimeError("Could not extract any models from: {0}".format(dfile))

    extracted_models = []
    for i, m in enumerate(smodels):
        # TODO: Maybe change the name from quark to something a little more general
        fpath = os.path.join(directory, "quark_{0}.pdb".format(i))
        with open(fpath, 'w') as f:
            for l in m:
                # TODO: Reconstruct something sensible as from the coordinates on it's all quark-specific
                if l.startswith("ATOM"):
                    l = l[:54]+"  1.00  0.00              \n"
                f.write(l)
            extracted_models.append(fpath)
            logger.debug("Wrote: %s", fpath)

    return extracted_models


def tmpFileName():
    """Return a filename for a temporary file

    See Also
    --------
    tmp_file_name

    Warnings
    --------
    This function was deprecated and will be removed in future releases. Please use ``tmp_file_name()`` instead.

    """
    msg = "This function was deprecated and will be removed in future release"
    warnings.warn(msg, DeprecationWarning, stacklevel=2)
    return tmp_file_name()


def tmp_file_name(delete=True, directory=None, suffix=""):
    """Return a filename for a temporary file

    Parameters
    ----------
    delete : bool, optional
       Flag whether the temporary file should be deleted [default: True]
    directory : str, optional
       Path to a directory to write the files to.
    suffix : str, optional
       A suffix to the temporary filename

    """
    directory = os.getcwd() if not directory else directory
    t = tempfile.NamedTemporaryFile(dir=directory, delete=delete, suffix=suffix)
    tmp1 = t.name
    t.close()
    return tmp1

# ======================================================================
# Some default string messages that we need during the program to inform
# the user of certain information
# ======================================================================

header = """
#########################################################################
#########################################################################
#########################################################################
# CCP4: AMPLE - Ab Initio Modelling Molecular Replacement               #
#########################################################################

"""

# ======================================================================
# ======================================================================

reference = """
#########################################################################

The authors of specific programs should be referenced where applicable:

{refs}

"""

# ======================================================================
# ======================================================================

survey_url = "http://goo.gl/forms/7xP9M4P81O"
footer = """

#########################################################################
#***********************************************************************#
#*                          How did we do?                             *#
#*                                                                     *#
#*           Please follow this link and leave some feedback!          *#
#*                                                                     *#
#*                 {url}                      *#
#***********************************************************************#
#########################################################################
""".format(url=survey_url)
# ======================================================================
# ======================================================================<|MERGE_RESOLUTION|>--- conflicted
+++ resolved
@@ -76,48 +76,6 @@
                     r[k] = new
     return optd
 
-<<<<<<< HEAD
-def ccp4_version():
-    """Get CCP4 version as a tuple
-
-    Returns
-    -------
-    version : tuple
-       Major, minor, and revision number
-
-    """
-    if CCP4_VERSION is None:
-        # Currently there seems no sensible way of doing this other then running a program
-        # and grepping the output
-        pdbcur = 'pdbcur' + EXE_EXT
-        log_fname = tmp_file_name(delete=False)
-        run_command([pdbcur], stdin="", logfile=log_fname)
-        tversion = None
-        with open(log_fname, 'r') as logfh:
-            for i, line in enumerate(logfh.readlines()):
-                if i > 20:
-                    break
-                if line.startswith(' ### CCP4'):
-                    tversion = line.split()[2].rstrip(':')
-                    break
-        if not tversion:
-            raise RuntimeError("Cannot determine CCP4 version")
-        vsplit = tversion.split('.')
-        if len(vsplit) == 2:
-            major = int(vsplit[0])
-            minor = int(vsplit[1])
-            rev = '-1'
-        elif len(vsplit) == 3:
-            major = int(vsplit[0])
-            minor = int(vsplit[1])
-            rev = int(vsplit[2])
-        else:
-            raise RuntimeError("Cannot split CCP4 version: {0}".format(tversion))
-    os.unlink(log_fname)
-    return (major,minor,rev)
-
-=======
->>>>>>> f467a1b5
 
 def construct_references(optd):
     """Construct the reference list
