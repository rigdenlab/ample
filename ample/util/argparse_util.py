--- conflicted
+++ resolved
@@ -45,26 +45,11 @@
         parser = argparse.ArgumentParser()
     submit_group = parser.add_argument_group('Cluster queue submission options')
     submit_group.add_argument('-submit_array', metavar='True/False', help='Submit SGE jobs as array jobs')
-<<<<<<< HEAD
-    submit_group.add_argument(
-        '-submit_cluster',
-        metavar='True/False',
-        help='Submit jobs to a cluster - need to set -submit_qtype flag to specify the batch queue system.')
-    submit_group.add_argument(
-        '-submit_max_array',
-        type=int,
-        help='The maximum number of jobs to run concurrently with SGE array job submission')
-    submit_group.add_argument(
-        '-submit_pe_lsf', help='Cluster submission: string to set number of processors for LSF queueing system')
-    submit_group.add_argument(
-        '-submit_pe_sge', help='Cluster submission: string to set number of processors for SGE queueing system')
-=======
     submit_group.add_argument('-submit_cluster', metavar='True/False', help='Submit jobs to a cluster - need to set -submit_qtype flag to specify the batch queue system.')
     submit_group.add_argument('-submit_max_array', type=int, help='The maximum number of jobs to run concurrently with SGE array job submission')
     submit_group.add_argument('-submit_num_array_jobs', type=int, help='The number of jobs to run concurrently with SGE array job submission')
     submit_group.add_argument('-submit_pe_lsf', help='Cluster submission: string to set number of processors for LSF queueing system')
     submit_group.add_argument('-submit_pe_sge', help='Cluster submission: string to set number of processors for SGE queueing system')
->>>>>>> f467a1b5
     submit_group.add_argument('-submit_queue', help='The queue to submit to on the cluster.')
     submit_group.add_argument('-submit_qtype', help='Cluster submission queue type - currently support SGE and LSF')
     return parser
@@ -90,7 +75,7 @@
     parser.add_argument('-FREE', metavar='flag for FREE', help='Flag for FREE column in the MTZ file')
     parser.add_argument('-ideal_helices', metavar='True/False', help='Use ideal polyalanine helices to solve structure (8 helices: from 5-40 residues)')
     parser.add_argument('-improve_template', metavar='improve_template', help='Path to a template to improve - NMR, homolog')
-    parser.add_argument('-LGA', metavar='path_to_LGA dir', help=argparse.SUPPRESS) 
+    parser.add_argument('-LGA', metavar='path_to_LGA dir', help=argparse.SUPPRESS)
     parser.add_argument('-make_models', metavar='True/False', help= 'run rosetta modeling, set to False to import pre-made models (required if making models locally default True)')
     parser.add_argument('-max_array_jobs', help='Maximum number of array jobs to run')
     parser.add_argument('-missing_domain', metavar='True/False', help='Modelling a missing domain - requires domain_all_chains_pdb argument')
