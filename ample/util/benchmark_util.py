'''
Created on 24 Oct 2014

@author: jmht
'''

# Python imports
import copy
import glob
import logging
import os
import shutil
import sys

# Our imports
from ample.util import ample_util
from ample.util import csymmatch
from ample.util import cphasematch
from ample.util import maxcluster
from ample.util import pdb_edit
from ample.util import pdb_model
from ample.util import reforigin
from ample.util import residue_map
from ample.util import rio
from ample.util import shelxe
from ample.util import tm_util

logger = logging.getLogger(__name__)

_oldroot = None
_newroot = None
_MAXCLUSTERER = None


def analyse(amoptd, newroot=None):
    if newroot:
        #if newroot.endswith("/"): newroot=newroot[:-1]
        assert os.path.isdir(newroot)
        global _oldroot,_newroot
        _newroot=newroot
        _oldroot=amoptd['work_dir']
        # hack
        amoptd['maxcluster_exe'] = "/opt/maxcluster/maxcluster"
        amoptd['native_pdb'] = os.path.join("/media/data/shared/testset/data",os.path.basename(amoptd['native_pdb']))
        amoptd['models_dir'] = os.path.join("/media/data/shared/testset/models",amoptd['native_pdb_code'],"models")
    
    if not os.path.isdir(fixpath(amoptd['benchmark_dir'])):
        os.mkdir(fixpath(amoptd['benchmark_dir']))
    os.chdir(fixpath(amoptd['benchmark_dir']))
    
    # AnalysePdb may have already been called from the main script
    if amoptd['native_pdb'] and not amoptd.has_key('native_pdb_std'):
        analysePdb(amoptd)

    if amoptd['native_pdb'] and \
       not (amoptd['homologs'] or amoptd['ideal_helices']
            or amoptd['import_ensembles'] or amoptd['single_model_mode']):
        analyseModels(amoptd)
    
#     logger.info("Benchmark: generating native density map")
#     # Generate map so that we can do origin searching
#     amoptd['native_density_map']=phenixer.generateMap(amoptd['mtz'],
#                                                      amoptd['native_pdb'],
#                                                      FP=amoptd['F'],
#                                                      SIGFP=amoptd['SIGF'],
#                                                      FREE=amoptd['FREE'],
#                                                      directory=amoptd['benchmark_dir'])

    # Generate a mtz with phases from the native_pdb so that we can calculate phase errors
    if amoptd['native_pdb']:
        try:
            amoptd['native_mtz_phased'] = cphasematch.place_native_pdb(amoptd['native_pdb'],
                                                                       amoptd['mtz'],
                                                                       amoptd['F'],
                                                                       amoptd['SIGF'])
        except Exception as e:
            logger.critical("Error phasing native pdb: {0}".format(e))
    
    # Get the ensembling data
    if 'ensembles_data' not in amoptd or not len(amoptd['ensembles_data']):
        logger.critical("Benchmark cannot find any ensemble data!")
        return

    # Get dict of ensemble name -> ensemble result
    ensemble_results = {
        e['name']: e for e in amoptd['ensembles_data']
    }
                    
    # Get mrbump_results for cluster
    if 'mrbump_results' not in amoptd or not len(amoptd['mrbump_results']):
        logger.critical("Benchmark cannot find any mrbump results!")
        return
    
    data = []
    for result in amoptd['mrbump_results']:
        
        # use mrbump dict as basis for result object
        d = copy.copy(result)
        
        # Add in the data from the ensemble
        d.update(ensemble_results[d['ensemble_name']])
        assert d['ensemble_name'] == d['name'],d
        
        # Hack for old results
        if 'truncation_num_residues' in d:
            d['num_residues'] = d['truncation_num_residues']
            del d['truncation_num_residues']
            
        # General stuff
        d['ample_version'] = amoptd['ample_version']
        d['fasta_length'] = amoptd['fasta_length']
        
        # Add in stuff we've cleaned from the pdb
        if amoptd['native_pdb']:
            d['native_pdb_code'] = amoptd['native_pdb_code']
            d['native_pdb_title'] = amoptd['native_pdb_title']
            d['native_pdb_resolution'] = amoptd['native_pdb_resolution']
            d['native_pdb_solvent_content'] = amoptd['native_pdb_solvent_content']
            d['native_pdb_space_group'] = amoptd['native_pdb_space_group']
            d['native_pdb_num_chains'] = amoptd['native_pdb_num_chains']
            d['native_pdb_num_atoms'] = amoptd['native_pdb_num_atoms']
            d['native_pdb_num_residues'] = amoptd['native_pdb_num_residues']
 
        # Get the ensemble data and add to the MRBUMP data
        d['ensemble_percent_model'] = int((float(d['num_residues']) / float(amoptd['fasta_length'])) * 100)
        #ar.ensembleNativeRMSD = scoreP.rms( eP.centroidModelName )
        
        if 'subcluster_centroid_model' in d and amoptd['native_pdb']:
            # Calculation of TMscores for subcluster centroid models
            if amoptd['have_tmscore']:
                try:
                    tm = tm_util.TMscore(amoptd['tmscore_exe'], wdir=fixpath(amoptd['benchmark_dir']), **amoptd)
                    logger.info("Analysing subcluster centroid model with TMscore")
                    tm_results = tm.compare_structures(
                        [d['subcluster_centroid_model']], [amoptd['native_pdb_std']], fastas=[amoptd['fasta']]
                    )
                    d['subcluster_centroid_model_TM'] = tm_results[0]['tmscore']
                    d['subcluster_centroid_model_RMSD'] = tm_results[0]['rmsd']

                except Exception as e:
                    msg = "Unable to run TMscore analysis: {0}".format(e)
                    logger.critical(msg)
            else:
                # Use maxcluster
                # Need to get the subcluster_centroid_model and then get the path to the original model
                n = os.path.splitext(os.path.basename(d['subcluster_centroid_model']))[0]
                cm = None
                for pdb in amoptd['models']:
                    if n.startswith(os.path.splitext(os.path.basename(pdb))[0]):
                        cm = pdb
                        break
                if not cm:
                    raise RuntimeError,"Cannot find model for subcluster_centroid_model {0}".format(d['subcluster_centroid_model'])
                d['subcluster_centroid_model_TM'] = _MAXCLUSTERER.tm(cm)
                # There is an issue here as this is the RMSD over the TM-aligned residues - NOT the global RMSD, which it is for the tm_util results
                #d['subcluster_centroid_model_RMSD'] = _MAXCLUSTERER.rmsd(cm)
                d['subcluster_centroid_model_RMSD'] = None

        if amoptd['native_pdb']: analyseSolution(amoptd,d)
        data.append(d)

    fileName = os.path.join(fixpath(amoptd['benchmark_dir']), 'results.csv' )
    writeCsv(fileName, data)
    amoptd['benchmark_results'] = data
    return

def analyseModels(amoptd):
    
    # Get hold of a full model so we can do the mapping of residues
    refModelPdb = glob.glob(os.path.join(amoptd['models_dir'], "*.pdb"))[0]
    
    nativePdbInfo=amoptd['native_pdb_info']
    
    resSeqMap = residue_map.residueSequenceMap()
    refModelPdbInfo = pdb_edit.get_info(refModelPdb)
    resSeqMap.fromInfo( refInfo=refModelPdbInfo,
                        refChainID=refModelPdbInfo.models[0].chains[0], # Only 1 chain in model
                        targetInfo=nativePdbInfo,
                        targetChainID=nativePdbInfo.models[0].chains[0]
                      )
    amoptd['res_seq_map']=resSeqMap
    amoptd['ref_model_pdb_info']=refModelPdbInfo
    
    # Get the scores for the models - we use both the rosetta and maxcluster methods as maxcluster
    # requires a separate run to generate total RMSD
    #if False:
#     logger.info("Analysing RMSD scores for Rosetta models")
#     try:
#         amoptd['rosettaSP'] = rosetta_model.RosettaScoreParser(amoptd['models_dir'])
#     except RuntimeError,e:
#         print e
    if amoptd['have_tmscore']:
        try:
            tm = tm_util.TMscore(amoptd['tmscore_exe'], wdir=fixpath(amoptd['benchmark_dir']))
            # Calculation of TMscores for all models
            logger.info("Analysing Rosetta models with TMscore")
            model_list = sorted(glob.glob(os.path.join(amoptd['models_dir'], "*pdb")))
            structure_list = [amoptd['native_pdb_std']]
            amoptd['tmComp'] = tm.compare_structures(model_list, structure_list, fastas=[amoptd['fasta']])
        except:
            msg = "Unable to run TMscores. See debug.log."
            logger.critical(msg)
    else:
        global _MAXCLUSTERER # setting a module-level variable so need to use global keyword to it doesn't become a local variable
        _MAXCLUSTERER = maxcluster.Maxcluster(amoptd['maxcluster_exe'])
        logger.info("Analysing Rosetta models with Maxcluster")
        _MAXCLUSTERER.compareDirectory(nativePdbInfo=nativePdbInfo,
                                       resSeqMap=resSeqMap,
                                        modelsDirectory=amoptd['models_dir'],
                                        workdir=fixpath(amoptd['benchmark_dir']))
    return

def analysePdb(amoptd):
    """Collect data on the native pdb structure"""
    
    nativePdb = amoptd['native_pdb']
    nativePdbInfo = pdb_edit.get_info(nativePdb)
    
    # number atoms/residues
    natoms, nresidues = pdb_edit.num_atoms_and_residues(nativePdb)

    # Get information on the origins for this spaceGroup
    try:
        originInfo = pdb_model.OriginInfo(spaceGroupLabel=nativePdbInfo.crystalInfo.spaceGroup)
    except:
        originInfo = None

    # Do this here as a bug in pdbcur can knacker the CRYST1 data
    amoptd['native_pdb_code'] = nativePdbInfo.pdbCode
    amoptd['native_pdb_title'] = nativePdbInfo.title
    amoptd['native_pdb_resolution'] = nativePdbInfo.resolution
    amoptd['native_pdb_solvent_content'] = nativePdbInfo.solventContent
    amoptd['native_pdb_matthews_coefficient'] = nativePdbInfo.matthewsCoefficient
    if not originInfo:
        space_group = "P1"
    else:
        space_group = originInfo.spaceGroup()
    amoptd['native_pdb_space_group'] = space_group
    amoptd['native_pdb_num_atoms'] = natoms
    amoptd['native_pdb_num_residues'] = nresidues
    
    # First check if the native has > 1 model and extract the first if so
    if len( nativePdbInfo.models ) > 1:
        logger.info("nativePdb has > 1 model - using first")
        nativePdb1 = ample_util.filename_append( filename=nativePdb, astr="model1", directory=fixpath(amoptd['work_dir']))
        pdb_edit.extract_model( nativePdb, nativePdb1, modelID=nativePdbInfo.models[0].serial )
        nativePdb = nativePdb1
        
    # Standardise the PDB to rename any non-standard AA, remove solvent etc
    nativePdbStd = ample_util.filename_append( filename=nativePdb, astr="std", directory=fixpath(amoptd['work_dir']))
    pdb_edit.standardise(nativePdb, nativePdbStd, del_hetatm=True)
    nativePdb = nativePdbStd
    
    # Get the new Info about the native
    nativePdbInfo = pdb_edit.get_info( nativePdb )
    
    # For maxcluster comparsion of shelxe model we need a single chain from the native so we get this here
    if len( nativePdbInfo.models[0].chains ) > 1:
        chainID = nativePdbInfo.models[0].chains[0]
        nativeChain1  = ample_util.filename_append( filename=nativePdbInfo.pdb,
                                                       astr="chain1".format( chainID ), 
                                                       directory=fixpath(amoptd['work_dir']))
        pdb_edit.to_single_chain( nativePdbInfo.pdb, nativeChain1 )
    else:
        nativeChain1 = nativePdbInfo.pdb
    
    # Additional data
    amoptd['native_pdb_num_chains'] = len( nativePdbInfo.models[0].chains )
    amoptd['native_pdb_info'] = nativePdbInfo
    amoptd['native_pdb_std'] = nativePdbStd
    amoptd['native_pdb_1chain'] = nativeChain1
    amoptd['native_pdb_origin_info'] = originInfo
    
    return

def analyseSolution(amoptd, d, origin_finder='shelxe'):

    logger.info("Benchmark: analysing result: {0}".format(d['ensemble_name']))

    mrPdb=None
    if d['MR_program']=="PHASER":
        mrPdb = d['PHASER_pdbout']
        mrMTZ = d['PHASER_mtzout']
    elif d['MR_program']=="MOLREP":
        mrPdb = d['MOLREP_pdbout']
    elif d['MR_program']=="unknown":
        return

    if mrPdb is None or not os.path.isfile(mrPdb):
        #logger.critical("Cannot find mrPdb {0} for solution {1}".format(mrPdb,d))
        return

    # debug - copy into work directory as reforigin struggles with long pathnames
    shutil.copy(mrPdb, os.path.join(fixpath(amoptd['benchmark_dir']), os.path.basename(mrPdb)))
    
    mrPdbInfo = pdb_edit.get_info( mrPdb )
    
    d['num_placed_chains'] = mrPdbInfo.numChains()
    d['num_placed_atoms'] = mrPdbInfo.numAtoms()
    d['num_placed_CA'] = mrPdbInfo.numCalpha()
    
    if amoptd['native_pdb']:
        # Find the MR origin wrt to the native
        #mrOrigin=phenixer.ccmtzOrigin(nativeMap=amoptd['native_density_map'], mrPdb=mrPdb)
        # There is a bug in SHELXE with the spacegroup F23. Luckily this is a non-polar spacegroup,
        # so we can use csymmatch to determine the origin for this case. This clause can be removed
        # once the SHELXE bug has been fixed. The bug was present as of 25/5/16
        if 'native_pdb_space_group' in amoptd and amoptd['native_pdb_space_group'] is 'F 2 3':
            origin_finder = 'csymmatch'
        if origin_finder == 'shelxe':
            if not d['SHELXE_os']:
                logger.critical("mrPdb {0} has no SHELXE_os origin shift. Calculating...".format(mrPdb))
                mrOrigin = shelxe.shelxe_origin(amoptd['shelxe_exe'], amoptd['native_pdb_info'].pdb, amoptd['mtz'], mrPdb)
            else:
                mrOrigin=[c*-1 for c in d['SHELXE_os']]
        elif origin_finder == 'csymmatch':
            CS = csymmatch.Csymmatch()
            csout = ample_util.filename_append(filename=mrPdb, astr='csymmatch_origin', directory=amoptd['benchmark_dir'] )
            CS.run(refPdb=amoptd['native_pdb_info'].pdb,
                   inPdb=mrPdb,
                   outPdb=csout,
                   originHand=True,
                   cleanup=False)
            CS.parseLog()
            mrOrigin = CS.changeOfOrigin
        
        # Move pdb onto new origin
        originPdb = ample_util.filename_append(mrPdb, astr='offset',directory=fixpath(amoptd['benchmark_dir']))
        pdb_edit.translate(mrPdb, originPdb, mrOrigin)
        
        # offset.pdb is the mrModel shifted onto the new origin use csymmatch to wrap onto native
        csymmatch.Csymmatch().wrapModelToNative(originPdb,
                                                amoptd['native_pdb'],
                                                csymmatchPdb=os.path.join(fixpath(amoptd['benchmark_dir']),
                                                "phaser_{0}_csymmatch.pdb".format(d['ensemble_name'])))
        # can now delete origin pdb
        os.unlink(originPdb)
        
        try:
            # Calculate phase error between mr_pdb and native
            _, phase_error_after_origin_shift, _, _ = cphasematch.calc_phase_error_mtz(amoptd['native_mtz_phased'],
                                                                                       mrMTZ,
                                                                                       origin=mrOrigin)
            d['MR_phase_error'] = phase_error_after_origin_shift
        except Exception as e:
            logger.critical("Error calculating phase_error from: {0}\n{1}".format(mrMTZ,e))
    
        # We cannot calculate the Reforigin RMSDs or RIO scores for runs where we don't have a full initial model
        # to compare to the native to allow us to determine which parts of the ensemble correspond to which parts of 
        # the native structure.
        if not (amoptd['homologs'] or \
                amoptd['ideal_helices'] or \
                amoptd['import_ensembles'] or \
                amoptd['single_model_mode']):
    
            # Get reforigin info
            rmsder = reforigin.ReforiginRmsd()
            try:
                rmsder.getRmsd(nativePdbInfo=amoptd['native_pdb_info'],
                               placedPdbInfo=mrPdbInfo,
                               refModelPdbInfo=amoptd['ref_model_pdb_info'],
                               cAlphaOnly=True,
                               workdir=fixpath(amoptd['benchmark_dir']))
                d['reforigin_RMSD']=rmsder.rmsd
            except Exception,e:
                logger.critical("Error calculating RMSD: {0}".format(e))
                d['reforigin_RMSD']=999
    
    
            # Score the origin with all-atom and rio
            rioData=rio.Rio().scoreOrigin(mrOrigin,
                                          mrPdbInfo=mrPdbInfo,
                                          nativePdbInfo=amoptd['native_pdb_info'],
                                          resSeqMap=amoptd['res_seq_map'],
                                          workdir=fixpath(amoptd['benchmark_dir'])
                                          )
        
            # Set attributes
            d['AA_num_contacts']  = rioData.aaNumContacts
            d['RIO_num_contacts'] = rioData.rioNumContacts
            d['RIO_in_register']  = rioData.rioInRegister
            d['RIO_oo_register']  = rioData.rioOoRegister
            d['RIO_backwards']    = rioData.rioBackwards
            d['RIO']              = rioData.rioInRegister + rioData.rioOoRegister
            d['RIO_no_cat']       = rioData.rioNumContacts - ( rioData.rioInRegister + rioData.rioOoRegister )
            d['RIO_norm']         = float(d['RIO']) / float(d['native_pdb_num_residues'])
        else:
            d['AA_num_contacts']  = None
            d['RIO_num_contacts'] = None
            d['RIO_in_register']  = None
            d['RIO_oo_register']  = None
            d['RIO_backwards']    = None
            d['RIO']              = None
            d['RIO_no_cat']       = None
            d['RIO_norm']         = None
    
    #     # Now get the helix
    #     helixSequence = contacts.Rio().helixFromContacts( contacts=rioData.contacts,
    #                                                            dsspLog=dsspLog )
    #     if helixSequence is not None:
    #         ampleResult.rioHelixSequence = helixSequence
    #         ampleResult.rioLenHelix      = len( helixSequence )
    #         hfile = os.path.join( workdir, "{0}.helix".format( ampleResult.ensembleName ) )
    #         with open( hfile, 'w' ) as f:
    #             f.write( helixSequence+"\n" )
    
        #
        # This purely for checking and so we have pdbs to view
        # 
        # Wrap shelxe trace onto native using Csymmatch
        if not d['SHELXE_pdbout'] is None and os.path.isfile(fixpath(d['SHELXE_pdbout'])):
            csymmatch.Csymmatch().wrapModelToNative( fixpath(d['SHELXE_pdbout']),
                                                     amoptd['native_pdb'],
                                                     origin=mrOrigin,
                                                     workdir=fixpath(amoptd['benchmark_dir']))
#         # Calculate phase error from mtz file
#         if not d['SHELXE_mtzout'] is None and os.path.isfile(fixpath(d['SHELXE_mtzout'])):
#             _, phase_error_after_origin_shift, _, _ = cphasematch.calc_phase_error_mtz(amoptd['native_mtz_phased'],
#                                                                                        fixpath(d['SHELXE_mtzout']),
#                                                                                        fc_label='PHI_SHELXE',
#                                                                                        origin=mrOrigin)
#             amoptd['SHELXE_phase_error'] = phase_error_after_origin_shift

    
        # Wrap parse_buccaneer model onto native
        if d['SXRBUCC_pdbout'] and os.path.isfile(fixpath(d['SXRBUCC_pdbout'])):
            # Need to rename Pdb as is just called buccSX_output.pdb
            csymmatchPdb = os.path.join(fixpath(amoptd['benchmark_dir']), "buccaneer_{0}_csymmatch.pdb".format(d['ensemble_name']))
    
            csymmatch.Csymmatch().wrapModelToNative( fixpath(d['SXRBUCC_pdbout']),
                                                     amoptd['native_pdb'],
                                                     origin=mrOrigin,
                                                     csymmatchPdb=csymmatchPdb,
                                                     workdir=fixpath(amoptd['benchmark_dir']))
#         # Calculate phase error from mtz file
#         if not d['SXRBUCC_mtzout'] is None and os.path.isfile(fixpath(d['SXRBUCC_mtzout'])):
#             _, phase_error_after_origin_shift, _, _ = cphasematch.calc_phase_error_mtz(amoptd['native_mtz_phased'],
#                                                                                        fixpath(d['SXRBUCC_mtzout']),
#                                                                                        origin=mrOrigin)
#             amoptd['SXRBUCC_phase_error'] = phase_error_after_origin_shift
            
        # Wrap parse_buccaneer model onto native
        if d['SXRARP_pdbout'] and os.path.isfile(fixpath(d['SXRARP_pdbout'])):
            # Need to rename Pdb as is just called buccSX_output.pdb
            csymmatchPdb = os.path.join(fixpath(amoptd['benchmark_dir']), "arpwarp_{0}_csymmatch.pdb".format(d['ensemble_name']))
    
            csymmatch.Csymmatch().wrapModelToNative( fixpath(d['SXRARP_pdbout']),
                                                     amoptd['native_pdb'],
                                                     origin=mrOrigin,
                                                     csymmatchPdb=csymmatchPdb,
                                                     workdir=fixpath(amoptd['benchmark_dir']))
#         # Calculate phase error from mtz file
#         if not d['SXRARP_mtzout'] is None and os.path.isfile(fixpath(d['SXRARP_mtzout'])):
#             _, phase_error_after_origin_shift, _, _ = cphasematch.calc_phase_error_mtz(amoptd['native_mtz_phased'],
#                                                                                        fixpath(d['SXRARP_mtzout']),
#                                                                                        origin=mrOrigin)
#             amoptd['SXRARP_phase_error'] = phase_error_after_origin_shift

    return

<<<<<<< HEAD
=======
def analysePdb(amoptd):
    """Collect data on the native pdb structure"""
    
    nativePdb = amoptd['native_pdb']
    nativePdbInfo = pdb_edit.get_info(nativePdb)
    
    # number atoms/residues
    natoms, nresidues = pdb_edit.num_atoms_and_residues(nativePdb)

    # Get information on the origins for this spaceGroup
    try:
        originInfo = pdb_model.OriginInfo(spaceGroupLabel=nativePdbInfo.crystalInfo.spaceGroup)
    except:
        originInfo = None

    # Do this here as a bug in pdbcur can knacker the CRYST1 data
    amoptd['native_pdb_code'] = nativePdbInfo.pdbCode
    amoptd['native_pdb_title'] = nativePdbInfo.title
    amoptd['native_pdb_resolution'] = nativePdbInfo.resolution
    amoptd['native_pdb_solvent_content'] = nativePdbInfo.solventContent
    amoptd['native_pdb_matthews_coefficient'] = nativePdbInfo.matthewsCoefficient
    if not originInfo:
        space_group = "P1"
    else:
        space_group = originInfo.spaceGroup()
    amoptd['native_pdb_space_group'] = space_group
    amoptd['native_pdb_num_atoms'] = natoms
    amoptd['native_pdb_num_residues'] = nresidues
    
    # First check if the native has > 1 model and extract the first if so
    if len( nativePdbInfo.models ) > 1:
        logger.info("nativePdb has > 1 model - using first")
        nativePdb1 = ample_util.filename_append( filename=nativePdb, astr="model1", directory=fixpath(amoptd['work_dir']))
        pdb_edit.extract_model( nativePdb, nativePdb1, modelID=nativePdbInfo.models[0].serial )
        nativePdb = nativePdb1
        
    # Standardise the PDB to rename any non-standard AA, remove solvent etc
    nativePdbStd = ample_util.filename_append( filename=nativePdb, astr="std", directory=fixpath(amoptd['work_dir']))
    pdb_edit.standardise(nativePdb, nativePdbStd, del_hetatm=True)
    nativePdb = nativePdbStd
    
    # Get the new Info about the native
    nativePdbInfo = pdb_edit.get_info( nativePdb )
    
    # For maxcluster comparsion of shelxe model we need a single chain from the native so we get this here
    if len( nativePdbInfo.models[0].chains ) > 1:
        chainID = nativePdbInfo.models[0].chains[0]
        nativeChain1  = ample_util.filename_append( filename=nativePdbInfo.pdb,
                                                       astr="chain1".format( chainID ), 
                                                       directory=fixpath(amoptd['work_dir']))
        pdb_edit.to_single_chain( nativePdbInfo.pdb, nativeChain1 )
    else:
        nativeChain1 = nativePdbInfo.pdb
    
    # Additional data
    amoptd['native_pdb_num_chains'] = len( nativePdbInfo.models[0].chains )
    amoptd['native_pdb_info'] = nativePdbInfo
    amoptd['native_pdb_std'] = nativePdbStd
    amoptd['native_pdb_1chain'] = nativeChain1
    amoptd['native_pdb_origin_info'] = originInfo
    
    return

def analyseModels(amoptd):
    
    # Get hold of a full model so we can do the mapping of residues
    refModelPdb = glob.glob(os.path.join(amoptd['models_dir'], "*.pdb"))[0]
    
    nativePdbInfo=amoptd['native_pdb_info']
    
    resSeqMap = residue_map.residueSequenceMap()
    refModelPdbInfo = pdb_edit.get_info(refModelPdb)
    resSeqMap.fromInfo( refInfo=refModelPdbInfo,
                        refChainID=refModelPdbInfo.models[0].chains[0], # Only 1 chain in model
                        targetInfo=nativePdbInfo,
                        targetChainID=nativePdbInfo.models[0].chains[0]
                      )
    amoptd['res_seq_map']=resSeqMap
    amoptd['ref_model_pdb_info']=refModelPdbInfo
    
    # Get the scores for the models - we use both the rosetta and maxcluster methods as maxcluster
    # requires a separate run to generate total RMSD
    #if False:
#     logger.info("Analysing RMSD scores for Rosetta models")
#     try:
#         amoptd['rosettaSP'] = rosetta_model.RosettaScoreParser(amoptd['models_dir'])
#     except RuntimeError,e:
#         print e
    if amoptd['have_tmscore']:
        try:
            tm = tm_util.TMscore(amoptd['tmscore_exe'], wdir=fixpath(amoptd['benchmark_dir']), **amoptd)
            logger.info("Analysing ab initio decoys with TMscore")
            amoptd['tmComp'] = tm.compare_structures(
                amoptd['models'], [amoptd['native_pdb_std']], fastas=[amoptd['fasta']]
            )
        except Exception as e:
            msg = "Unable to run TMscore analysis: {0}".format(e)
            logger.critical(msg)
    else:
        global _MAXCLUSTERER # setting a module-level variable so need to use global keyword to it doesn't become a local variable
        _MAXCLUSTERER = maxcluster.Maxcluster(amoptd['maxcluster_exe'])
        logger.info("Analysing Rosetta models with Maxcluster")
        # _MAXCLUSTERER.compareDirectory(nativePdbInfo=nativePdbInfo,
        #                                resSeqMap=resSeqMap,
        #                                modelsDirectory=amoptd['models_dir'],
        #                                workdir=fixpath(amoptd['benchmark_dir']))
        _MAXCLUSTERER.compareModelList(nativePdbInfo=nativePdbInfo, resSeqMap=resSeqMap,
                                       models=amoptd['models'], workdir=fixpath(amoptd['benchmark_dir'])
        )
    return


>>>>>>> aef5a79e
# def analyseSS(amoptd):
#     from ample.parsers import dssp_parser
#     from ample.parsers import psipred_parser
#     # Secondary Structure assignments
#     psipred_file = os.path.join( dataDir, "{0}.psipred_ss2".format(pdbCode)  )
#     psipredP = psipred_parser.PsipredParser( psipred_file )
#     dsspLog = os.path.join( dataDir, "{0}.dssp".format( pdbCode ) )
#     dsspP = dssp_parser.DsspParser( dsspLog )
#     return

def cluster_script(amoptd, python_path="ccp4-python"):
    """Create the script for benchmarking on a cluster"""
    # write out script
    work_dir = amoptd['work_dir']
    script_path = os.path.join(work_dir, "submit_benchmark.sh")
    with open(script_path, "w") as job_script:
        job_script.write("#!/bin/sh\n")
        # Find path to this directory to get path to python ensemble.py script
        pydir = os.path.abspath(os.path.dirname(__file__))
        benchmark_script = os.path.join(pydir, "benchmark_util.py")
        job_script.write("{0} {1} {2} {3}\n".format(python_path, "-u", benchmark_script, amoptd['results_path']))

    # Make executable
    os.chmod(script_path, 0o777)
    return script_path

def fixpath(path):
    # fix for analysing on a different machine
    if _oldroot and _newroot:
        return os.path.join(_newroot,path[len(_oldroot)+1:])
    else:
        return path

def writeCsv(fileName,resultList):
    
    # List of all the keys we want to write out in order
    keylist= [
                'ample_version',
                
                # Native info
                'native_pdb_code',
                'native_pdb_title',
                'native_pdb_resolution',
                'native_pdb_solvent_content',
                'native_pdb_space_group',
                'native_pdb_num_atoms',
                'native_pdb_num_residues',
                'native_pdb_num_chains',
                
                # The modelled sequence
                'fasta_length',
                
                # Get the ensemble data and add to the MRBUMP data
                'ensemble_name',
                'ensemble_percent_model',
                
                # cluster info
                'cluster_method',
                'num_clusters',
                'cluster_num',
                'cluster_centroid',
                'cluster_num_models',
                
                # truncation info
                'truncation_level',
                'percent_truncation',
                'truncation_method',
                'truncation_pruning',
                'truncation_variance',
                'num_residues',
                'pruned_residues',
                
                # subclustering info
                'subcluster_num_models',
                'subcluster_radius_threshold',
                'subcluster_centroid_model',
                'subcluster_centroid_model_RMSD',
                'subcluster_centroid_model_TM',
                
                # ensemble info
                #'name',
                'side_chain_treatment',
                'ensemble_num_atoms',
                
                # MR result info
                #'name',
                'MR_program',
                'Solution_Type',
                
                'PHASER_LLG',
                'PHASER_TFZ',
                'PHASER_RFZ',
                'PHASER_time',
                'PHASER_killed',
                'PHASER_version',
                'PHASER_errors',
                
                'MOLREP_score',
                'MOLREP_time',
                'MOLREP_version',
                
                'MR_phase_error',
                
                'REFMAC_Rfact',
                'REFMAC_Rfree',
                'REFMAC_version',
                
                'BUCC_final_Rfact',
                'BUCC_final_Rfree',
                'BUCC_version',
                
                'ARP_final_Rfact',
                'ARP_final_Rfree',
                'ARP_version',
                
                'SHELXE_CC',
                'SHELXE_ACL',
                'SHELXE_MCL',
                'SHELXE_NC',
                'SHELXE_wMPE',
                'SHELXE_os',
                'SHELXE_time',
                'SHELXE_version',
#                 'SHELXE_phase_error',
                
                'SXRBUCC_version',
                'SXRBUCC_final_Rfact',
                'SXRBUCC_final_Rfree',
#                 'SXRBUCC_phase_error',
                
                'SXRARP_version',
                'SXRARP_final_Rfact',
                'SXRARP_final_Rfree',
#                 'SXRARP_phase_error',
                
                'num_placed_chains',
                'num_placed_atoms',
                'reforigin_RMSD',
                
                'AA_num_contacts',
                'RIO_num_contacts',
                'RIO_in_register',
                'RIO_oo_register',
                'RIO_backwards',
                'RIO',
                'RIO_no_cat',
                'RIO_norm'
    
    ]
    
#     for d in resultList:
#         for k in sorted(d.keys()):
#             print "GOT ",k,d[k]
    
    with open(fileName,'wb') as csvfile:
        csvfile.write(",".join(keylist)+"\n")
        for d in resultList:
            #csvfile.write(",".join([d[k] for k in keylist]+"\n"))
            values=[]
            for k in keylist:
                if k in d and d[k] is not None:
                    # Remove any commas that might mess with the csv file
                    values.append(str(d[k]).replace(",","^"))
                else:
                    values.append("N/A")
            csvfile.write(",".join(values)+"\n")
        csvfile.write("\n")

# Doesnt' seem to work       
#         csvwriter=csv.DictWriter(csvfile,
#                                  fieldnames=keylist,
#                                  extrasaction='ignore',
#                                  restval='N/A',
#                                  delimiter=',',
#                                  quotechar='"',
#                                  quoting=csv.QUOTE_MINIMAL)
#         csvwriter.writeheader()
#         csvwriter.writerows(resultList)
    return

# Run unit tests
if __name__ == "__main__":

    # This runs the benchmarking starting from a pickled file containing an amopt dictionary.
    # - used when submitting the modelling jobs to a cluster
    if len(sys.argv) != 2 or not os.path.isfile(sys.argv[1]):
        print "benchmark script requires the path to a pickled amopt dictionary!"
        sys.exit(1)

    # Get the amopt dictionary
    amoptd = ample_util.read_amoptd(sys.argv[1])

    # Set up logging - could append to an existing log?
    logger = logging.getLogger()
    logger.setLevel(logging.DEBUG)
    fl = logging.FileHandler(os.path.join(amoptd['work_dir'], "benchmark.log"))
    fl.setLevel(logging.DEBUG)
    formatter = logging.Formatter('%(asctime)s - %(name)s - %(levelname)s - %(message)s')
    fl.setFormatter(formatter)
    logger.addHandler(fl)

    # Create the ensembles & save them
    analyse(amoptd)
    ample_util.save_amoptd(amoptd)
<|MERGE_RESOLUTION|>--- conflicted
+++ resolved
@@ -458,121 +458,6 @@
 
     return
 
-<<<<<<< HEAD
-=======
-def analysePdb(amoptd):
-    """Collect data on the native pdb structure"""
-    
-    nativePdb = amoptd['native_pdb']
-    nativePdbInfo = pdb_edit.get_info(nativePdb)
-    
-    # number atoms/residues
-    natoms, nresidues = pdb_edit.num_atoms_and_residues(nativePdb)
-
-    # Get information on the origins for this spaceGroup
-    try:
-        originInfo = pdb_model.OriginInfo(spaceGroupLabel=nativePdbInfo.crystalInfo.spaceGroup)
-    except:
-        originInfo = None
-
-    # Do this here as a bug in pdbcur can knacker the CRYST1 data
-    amoptd['native_pdb_code'] = nativePdbInfo.pdbCode
-    amoptd['native_pdb_title'] = nativePdbInfo.title
-    amoptd['native_pdb_resolution'] = nativePdbInfo.resolution
-    amoptd['native_pdb_solvent_content'] = nativePdbInfo.solventContent
-    amoptd['native_pdb_matthews_coefficient'] = nativePdbInfo.matthewsCoefficient
-    if not originInfo:
-        space_group = "P1"
-    else:
-        space_group = originInfo.spaceGroup()
-    amoptd['native_pdb_space_group'] = space_group
-    amoptd['native_pdb_num_atoms'] = natoms
-    amoptd['native_pdb_num_residues'] = nresidues
-    
-    # First check if the native has > 1 model and extract the first if so
-    if len( nativePdbInfo.models ) > 1:
-        logger.info("nativePdb has > 1 model - using first")
-        nativePdb1 = ample_util.filename_append( filename=nativePdb, astr="model1", directory=fixpath(amoptd['work_dir']))
-        pdb_edit.extract_model( nativePdb, nativePdb1, modelID=nativePdbInfo.models[0].serial )
-        nativePdb = nativePdb1
-        
-    # Standardise the PDB to rename any non-standard AA, remove solvent etc
-    nativePdbStd = ample_util.filename_append( filename=nativePdb, astr="std", directory=fixpath(amoptd['work_dir']))
-    pdb_edit.standardise(nativePdb, nativePdbStd, del_hetatm=True)
-    nativePdb = nativePdbStd
-    
-    # Get the new Info about the native
-    nativePdbInfo = pdb_edit.get_info( nativePdb )
-    
-    # For maxcluster comparsion of shelxe model we need a single chain from the native so we get this here
-    if len( nativePdbInfo.models[0].chains ) > 1:
-        chainID = nativePdbInfo.models[0].chains[0]
-        nativeChain1  = ample_util.filename_append( filename=nativePdbInfo.pdb,
-                                                       astr="chain1".format( chainID ), 
-                                                       directory=fixpath(amoptd['work_dir']))
-        pdb_edit.to_single_chain( nativePdbInfo.pdb, nativeChain1 )
-    else:
-        nativeChain1 = nativePdbInfo.pdb
-    
-    # Additional data
-    amoptd['native_pdb_num_chains'] = len( nativePdbInfo.models[0].chains )
-    amoptd['native_pdb_info'] = nativePdbInfo
-    amoptd['native_pdb_std'] = nativePdbStd
-    amoptd['native_pdb_1chain'] = nativeChain1
-    amoptd['native_pdb_origin_info'] = originInfo
-    
-    return
-
-def analyseModels(amoptd):
-    
-    # Get hold of a full model so we can do the mapping of residues
-    refModelPdb = glob.glob(os.path.join(amoptd['models_dir'], "*.pdb"))[0]
-    
-    nativePdbInfo=amoptd['native_pdb_info']
-    
-    resSeqMap = residue_map.residueSequenceMap()
-    refModelPdbInfo = pdb_edit.get_info(refModelPdb)
-    resSeqMap.fromInfo( refInfo=refModelPdbInfo,
-                        refChainID=refModelPdbInfo.models[0].chains[0], # Only 1 chain in model
-                        targetInfo=nativePdbInfo,
-                        targetChainID=nativePdbInfo.models[0].chains[0]
-                      )
-    amoptd['res_seq_map']=resSeqMap
-    amoptd['ref_model_pdb_info']=refModelPdbInfo
-    
-    # Get the scores for the models - we use both the rosetta and maxcluster methods as maxcluster
-    # requires a separate run to generate total RMSD
-    #if False:
-#     logger.info("Analysing RMSD scores for Rosetta models")
-#     try:
-#         amoptd['rosettaSP'] = rosetta_model.RosettaScoreParser(amoptd['models_dir'])
-#     except RuntimeError,e:
-#         print e
-    if amoptd['have_tmscore']:
-        try:
-            tm = tm_util.TMscore(amoptd['tmscore_exe'], wdir=fixpath(amoptd['benchmark_dir']), **amoptd)
-            logger.info("Analysing ab initio decoys with TMscore")
-            amoptd['tmComp'] = tm.compare_structures(
-                amoptd['models'], [amoptd['native_pdb_std']], fastas=[amoptd['fasta']]
-            )
-        except Exception as e:
-            msg = "Unable to run TMscore analysis: {0}".format(e)
-            logger.critical(msg)
-    else:
-        global _MAXCLUSTERER # setting a module-level variable so need to use global keyword to it doesn't become a local variable
-        _MAXCLUSTERER = maxcluster.Maxcluster(amoptd['maxcluster_exe'])
-        logger.info("Analysing Rosetta models with Maxcluster")
-        # _MAXCLUSTERER.compareDirectory(nativePdbInfo=nativePdbInfo,
-        #                                resSeqMap=resSeqMap,
-        #                                modelsDirectory=amoptd['models_dir'],
-        #                                workdir=fixpath(amoptd['benchmark_dir']))
-        _MAXCLUSTERER.compareModelList(nativePdbInfo=nativePdbInfo, resSeqMap=resSeqMap,
-                                       models=amoptd['models'], workdir=fixpath(amoptd['benchmark_dir'])
-        )
-    return
-
-
->>>>>>> aef5a79e
 # def analyseSS(amoptd):
 #     from ample.parsers import dssp_parser
 #     from ample.parsers import psipred_parser
