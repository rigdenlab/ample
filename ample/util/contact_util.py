--- conflicted
+++ resolved
@@ -153,15 +153,6 @@
         keep = np.where(data >= 0)[0]
         throw = np.where(data < 0)[0]
         return keep.tolist(), throw.tolist()
-
-
-<<<<<<< HEAD
-=======
-# Populate the available subselection modes into a list
->>>>>>> ad4b23f1
-SUBSELECTION_MODES = [
-    func_name for func_name, _ in inspect.getmembers(SubselectionAlgorithm) if not func_name.startswith('_')
-]
 
 
 class ContactUtil(object):
@@ -267,12 +258,9 @@
             self.contact_format = "casprr"
         else:
             logger.info("Less than 200 effective sequences in alignment, " + "not predicting contacts ...")
-<<<<<<< HEAD
 
     def compute_precision_by_range(self, test, decoys, decoy_format, **kwargs):
         """Compute restraint precision score by sequence separation range
-=======
->>>>>>> ad4b23f1
 
         Parameters
         ----------
@@ -343,78 +331,7 @@
            A 2-D list of paths and scores of all sub-selected decoys
 
         """
-<<<<<<< HEAD
         _, _, scores = self.compute_precision_by_range(decoys, decoy_format, **kwargs)
-=======
-        from ample.util import ample_util
-        from ample.util import workers_util
-
-        # Compute the long range contact satisfaction on a per-decoy basis
-        logger.info('Long-range contacts are defined with sequence separation of 24+')
-
-        # Hack a custom copy of the contact map together that we can use with the script
-        # All decoys should be sequence identical and thus we can just match it to the top
-        contact_map = self.contact_map
-
-        contact_map.match(conkit.io.read(decoys[0], decoy_format).top_map, inplace=True)
-        tmp_contact_file = tempfile.NamedTemporaryFile(delete=False)
-        conkit.io.write(tmp_contact_file.name, 'casprr', contact_map)
-
-        executable = 'conkit-precision.bat' \
-            if sys.platform.startswith('win') \
-            else 'conkit-precision'
-
-        job_scripts, log_files = [], []
-        for decoy in decoys:
-            decoy_name = os.path.splitext(os.path.basename(decoy))[0]
-            contact_name = os.path.splitext(os.path.basename(self.contact_file))[0]
-
-            # TODO: Get the log file business working properly
-            cmd = [executable, '-d', subdistance_to_neighbor]
-            if StrictVersion(conkit.__version__) <= StrictVersion('0.6.3'):
-                cmd += [decoy]
-            else:
-                cmd += [decoy, decoy_format]
-            cmd += [self.sequence_file, self.sequence_format]
-            cmd += [tmp_contact_file.name, 'casprr']
-
-            prefix = '{0}_{1}_'.format(contact_name, decoy_name)
-            script = tempfile.NamedTemporaryFile(prefix=prefix, suffix=ample_util.SCRIPT_EXT, delete=False)
-            script.write(ample_util.SCRIPT_HEADER + os.linesep + " ".join(map(str, cmd)) + os.linesep)
-            script.close()
-
-            os.chmod(script.name, 0o777)
-            job_scripts.append(script.name)
-            log_files.append(os.path.splitext(script.name)[0] + ".log")
-
-        success = workers_util.run_scripts(
-            job_scripts=job_scripts,
-            monitor=None,
-            check_success=None,
-            early_terminate=None,
-            nproc=kwargs['nproc'] if 'nproc' in kwargs else 1,
-            job_time=7200,  # Might be too long/short, taken from Rosetta modelling
-            job_name='subselect',
-            submit_cluster=kwargs['submit_cluster'] if 'submit_cluster' in kwargs else False,
-            submit_qtype=kwargs['submit_qtype'] if 'submit_qtype' in kwargs else None,
-            submit_queue=kwargs['submit_queue'] if 'submit_queue' in kwargs else False,
-            submit_array=kwargs['submit_array'] if 'submit_array' in kwargs else None,
-            submit_max_array=kwargs['submit_max_array'] if 'submit_max_array' in kwargs else None,
-        )
-
-        if not success:
-            msg = "Error running decoy subselection"
-            raise RuntimeError(msg)
-
-        scores = numpy.zeros(len(decoys))
-        data = zip(decoys, log_files, job_scripts)
-        for i, (decoy, log, script) in enumerate(data):
-            for line in open(log, 'r'):
-                if line.startswith('Precision score'):
-                    scores[i] = float(line.strip().split()[-1])
-            map(os.remove, [script, log])
->>>>>>> ad4b23f1
-
         logger.info('Model selection mode: %s', mode)
         if mode == 'scaled':
             keep, throw = SubselectionAlgorithm.scaled(scores)
@@ -489,15 +406,11 @@
             structure_map = None
             precision = 0.0
 
-<<<<<<< HEAD
         fname = "ample.conkit.cmap.png"
         if StrictVersion(conkit.__version__) < StrictVersion("0.9.0"):
             conkit.plot.ContactMapFigure(contact_map, reference=structure_map, file_name=fname)
         else:
             conkit.plot.ContactMapFigure(contact_map, reference=structure_map).savefig(fname, dpi=600)
-=======
-        conkit.plot.ContactMapFigure(contact_map, reference=structure_map, file_name=plot_file)
->>>>>>> ad4b23f1
 
         return plot_file, precision
 
