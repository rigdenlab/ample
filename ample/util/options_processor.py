--- conflicted
+++ resolved
@@ -78,13 +78,8 @@
     options required based on that runtype. All the major 
     """
     # Path for pickling results
-<<<<<<< HEAD
-    optd['results_path'] = os.path.join(optd['work_dir'], "resultsd.pkl")
-
-=======
     optd['results_path'] = os.path.join(optd['work_dir'], AMPLE_PKL)
-    
->>>>>>> 549e3693
+
     ###############################################################################
     #
     # FASTA processing
