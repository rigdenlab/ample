--- conflicted
+++ resolved
@@ -1120,81 +1120,19 @@
                         resseq = rg.resseq
                         hydrogen_atoms += chemistry.atomic_composition[ag.resname].H
                     for atom in ag.atoms():
-                        if atom.hetero and ag.resname.strip() == "HOH":
+                        if ag.resname.strip() == 'HOH' or ag.resname.strip() == 'WAT':
                             water_hydrogen_atoms += (2.0 * atom.occ)
                             water_atoms += (1.0 * atom.occ)
                         else:
                             elements.append((atom.element.strip(), atom.occ))
 
-<<<<<<< HEAD
     # Compute the molecular weight with respect to the occupancy
     for element, occ in elements:
         other_atoms += occ
         mw += chemistry.periodic_table(element).weight() * occ
     mw += hydrogen_atoms * chemistry.periodic_table('H').weight() 
-=======
-                    if atom.hetero and ag.resname.strip() == 'HOH':
-                        water_hydrogen_atoms += (2.0 * atom.occ)
-                        water_atoms += (1.0 * atom.occ)
-
-    else:
-        for model in hierarchy.models():
-            for chain in model.chains():
-                for rg in chain.residue_groups():
-                    resseq = None
-
-                    def have_amino_acid():
-                        for ag in rg.atom_groups():
-                            if ag.resname in three2one:
-                                return True
-                            return False
-
-                    for ag in rg.atom_groups():
-                        if have_amino_acid():
-                            if resseq != rg.resseq:
-                                residues.append(ag.resname)
-                                resseq = rg.resseq
-                                hydrogen_atoms += hydrogen_atom_number[ag.resname]
-
-                        for atom in ag.atoms():
-                            if ag.resname.strip() == 'HOH' or ag.resname.strip() == 'WAT':
-                                    water_hydrogen_atoms += (2.0 * atom.occ)
-                                    water_atoms += (1.0 * atom.occ)
-                            else:
-                                elements.append((atom.element.strip(), atom.occ))
-
-    # Testing
-    # carbons = 0
-    # nitrogens = 0
-    # oxygens = 0
-    # sulphurs = 0
-    # others = 0
-    #
-    # for element in elements:
-    #     if element[0] == 'C':
-    #         carbons += (1 * element[1])
-    #     elif element[0] == 'N':
-    #         nitrogens += (1 * element[1])
-    #     elif element[0] == 'O':
-    #         oxygens += (1 * element[1])
-    #     elif element[0] == 'S':
-    #         sulphurs += (1 * element[1])
-    #     else:
-    #         others += (1 * element[1])
-    #
-    #
-    # print ("Carbons = {0}, Nitrogens = {1}, Oxygens = {2}, Sulphurs = {3}, "
-    #        "Others = {4}. Waters = {5}, hydrogens= {6}".format(carbons, nitrogens, oxygens,
-    #                                                            sulphurs, others, water_atoms, hydrogen_atoms))
-
-
-    for element in elements:
-        other_atoms += element[1]
-        mw += (atom_masses[element[0]] * element[1])
-
-    mw += hydrogen_atoms * 1.00794
->>>>>>> 419fa016
-
+    
+    # Compute the number of atoms and number of residues
     natoms = int(other_atoms + hydrogen_atoms + water_atoms + water_hydrogen_atoms - 0.5)
     nresidues = len(residues)
 
