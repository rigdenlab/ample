--- conflicted
+++ resolved
@@ -103,7 +103,6 @@
         # Assume all models are in the same directory
         models_dir = os.path.dirname(models_arg[0])
 
-<<<<<<< HEAD
     if quark_models:
         # Null result - we extracted the models so assume are ok
         results = CheckModelsResult()
@@ -111,9 +110,6 @@
         results.num_models = num_quark_models
         results.models_dir = models_dir_final
     else:
-=======
-    if not amoptd['quark_models']:
->>>>>>> 8d4311e0
         results = check_models_dir(models_dir_tmp, models_dir_final)
 
     amoptd['models_dir'] = results.models_dir
