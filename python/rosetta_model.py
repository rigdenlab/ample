'''
Created on 21 Feb 2013

@author: jmht
'''

# Python modules
import glob
import logging
import os
import random
import re
import shutil
import subprocess
import sys
import time
import unittest

# Our modules
import add_sidechains_SCWRL
import ample_util
import clusterize
import octopus_predict


def find_binary( name, rosettaDir=None ):
    """
    Find a rosetta binary on different platforms
    separate from object as it's currently used by the NMR stuff - which is in dire need of refactoring.
    
    """
    
    assert name and rosettaDir
    
    binDir = os.path.join( rosettaDir, 'rosetta_source', 'bin' )
    binaries = glob.glob( binDir + "/{0}.*".format( name )  )
    if not len( binaries ):
        return False
    
    # Could check for shortest - for now just return the first
    binary = os.path.abspath( binaries[ 0 ] )
    
    if os.path.isfile( binary ):
        return binary
    
    return False

class RosettaModel(object):
    """
    Class to run Rosetta modelling
    """

    def __init__(self):
        
        self.nproc = None
        self.nmodels = None
        self.work_dir = None
        self.models_dir = None
        self.rosetta_dir = None
        self.rosetta_path = None
        self.rosetta_cm = None
        self.rosetta_db = None
        self.rosetta_version = None
        
        # Not used yet
        self.make_models = None
        self.make_fragments = None

        self.fasta = None
        self.all_atom = None
        self.use_scwrl = None
        self.scwrl_exe = None
        
        # Fragment variables
        self.name = None
        self.frags_3mers = None
        self.frags_9mers = None
        self.use_homs = None
        self.fragments_directory = None
        self.fragments_exe = None
        
        # Transmembrane variables
        self.transmembrane = None
        self.octopus2span = None
        self.run_lips = None
        self.align_blast = None
        self.nr = None
        self.blastpgp = None
        self.spanfile = None
        self.lipofile = None
        
        # List of seeds
        self.seeds = None
        
        # Extra options
        self.domain_termini_distance = None
        self.rad_gyr_reweight = None
        self.improve_template = None
        
        self.logger = logging.getLogger()
    
    def generate_seeds(self, nseeds):
        """
        Generate a list of nseed seeds
        """
        
        seed_list = []

        # Generate the list of random seeds
        while len(seed_list) < nseeds:
            seed = random.randint(1000000, 4000000)
            if seed not in seed_list:
                seed_list.append(seed)
                
        # Keep a log of the seeds
        seedlog = open( self.work_dir + os.sep +'seedlist', "w")
        for seed in  seed_list:
            seedlog.write(str(seed) + '\n')
        seedlog.close()
        
        self.seeds = seed_list
        return
    ##End generate_seeds
    
    def split_jobs(self):
        """
        Return a list of number of jobs to run on each processor
        """
        split_jobs = self.nmodels / self.nproc  # split jobs between processors
        remainder = self.nmodels % self.nproc
        jobs = []
 
	for i in range(self.nproc):
            njobs = split_jobs
            # Separate out remainder over jobs
            if remainder > 0:
                njobs += 1
                remainder -= 1
            jobs.append( njobs )
        
        return jobs
    ##End split_jobs
    
    def fragment_cmd(self):
        """
        Return the command to make the fragments as a list
        
        """
        # Set path to script
        if self.fragments_exe is None: 
            if self.rosetta_version == 3.3:
                self.fragments_exe = self.rosetta_dir + '/rosetta_fragments/make_fragments.pl'
            elif self.rosetta_version  >= 3.4:
                self.fragments_exe = self.rosetta_dir + '/rosetta_tools/fragment_tools/make_fragments.pl'
        
        # It seems that the script can't tolerate "-" in the directory name leading to the fasta file,
        # so we need to copy the fasta file into the fragments directory and just use the name here
        fasta = os.path.split(  self.fasta )[1]
         
        cmd = [ self.fragments_exe,
               '-rundir', self.fragments_directory,
               '-id', self.name,
                fasta ] 
        
        if self.transmembrane:
            cmd += [ '-noporter', '-nopsipred','-sam'] 
        else:
            # version dependent flags
            if self.rosetta_version == 3.3:
                # jmht the last 3 don't seem to work with 3.4
                cmd += ['-noporter', '-nojufo', '-nosam','-noprof' ]
            elif self.rosetta_version >= 3.4:
                cmd += ['-noporter' ]

        # Whether to exclude homologs
        if not self.use_homs:
            cmd.append('-nohoms')           
        
        return cmd
    ##End fragment_cmd
            

    def generate_fragments(self, submit_cluster=None, submit_qtype=None, nproc=None ):
        """
        Run the script to generate the fragments
        """
    
        self.logger.info('----- making fragments--------')
        
        if not os.path.exists( self.fragments_directory ):
            os.mkdir( self.fragments_directory )
            
        # It seems that the script can't tolerate "-" in the directory name leading to the fasta file,
        # so we need to copy the fasta file into the fragments directory
        fasta = os.path.split(  self.fasta )[1]
        shutil.copy2( self.fasta, self.fragments_directory + os.sep + fasta )
        
        cmd = self.fragment_cmd()
        logfile = os.path.join( self.fragments_directory, "make_fragments.log" )
        
        if submit_cluster:
            cluster_run = clusterize.ClusterRun()
            cluster_run.QTYPE = submit_qtype
            self.logger.info('Submitting fragment generation jobs to a queueing system of type: {0}\n'.format( submit_qtype ) )
            cluster_run.generateFragmentsOnCluster( cmd=" ".join(cmd),
                                                    fragmentsDir=self.fragments_directory,
                                                    nProc=nproc,
                                                    logFile=logfile )
            # Monitor the cluster queue to see when all jobs have finished
            cluster_run.monitorQueue()
            
        else:
            retcode = ample_util.run_command( cmd, logfile=logfile, directory=self.fragments_directory )
            if retcode != 0:
                msg = "Error generating fragments!\nPlease check the logfile {0}".format( logfile )
                self.logger.critical( msg )
                raise RuntimeError, msg
        
        if self.rosetta_version >= 3.4:
            # new name format: $options{runid}.$options{n_frags}.$size" . "mers
            self.frags_3mers = self.fragments_directory + os.sep + self.name + '.200.3mers'
            self.frags_9mers = self.fragments_directory + os.sep + self.name + '.200.9mers'
        else:
            # old_name_format: aa$options{runid}$fragsize\_05.$options{n_frags}\_v1_3"
            self.frags_3mers = self.fragments_directory + os.sep + 'aa' + self.name + '03_05.200_v1_3'
            self.frags_9mers = self.fragments_directory + os.sep + 'aa' + self.name + '09_05.200_v1_3'
            
        if not os.path.exists( self.frags_3mers ) or not os.path.exists( self.frags_9mers ):
            raise RuntimeError, "Error making fragments - could not find fragment files:\n{0}\n{1}\n".format(self.frags_3mers,self.frags_9mers)
        
        self.logger.info('Fragments Done\n3mers at: ' + self.frags_3mers + '\n9mers at: ' + self.frags_9mers + '\n\n')
    
        if os.path.exists( self.fragments_directory + os.sep + self.fragments_directory + '.psipred'):
            ample_util.get_psipred_prediction( self.fragments_directory + os.sep + self.name + '.psipred')
       
        return
    ##End fragment_cmd
    
    def generate_tm_predict(self):
        """
        Generate the various files needed for modelling transmembrane proteins
        
        REM the fasta as it needs to reside in this directory or the script may fail 
        due to problems with parsing directory names with 'funny' characters
        """
        
        # Files have already been created
        if os.path.isfile( str(self.spanfile) ) and os.path.isfile( str(self.lipofile) ):
            self.logger.debug("Using given span file: {0}\n and given lipo file: {1}".format( self.spanfile, self.lipofile ) )
            return
        
        # It seems that the script can't tolerate "-" in the directory name leading to the fasta file,
        # so we need to copy the fasta file into the fragments directory
        fasta = os.path.split(  self.fasta )[1]
        shutil.copy2( self.fasta, self.models_dir + os.sep + fasta )
        
        # Query octopus server for prediction
        octo = octopus_predict.OctopusPredict()
        self.logger.info("Generating predictions for transmembrane regions using octopus server: {0}".format(octo.octopus_url))
        #fastaseq = octo.getFasta(self.fasta)
        # Problem with 3LBW predicition when remove X
        fastaseq = octo.getFasta(self.fasta)
        octo.getPredict(self.name,fastaseq, directory=self.models_dir )
        topo_file = octo.topo
        self.logger.debug("Got topology prediction file: {0}".format(topo_file))

        # Generate span file from predict
        self.spanfile = os.path.join(self.models_dir, self.name + ".span")
        self.logger.debug( 'Generating span file {0}'.format( self.spanfile ) )
        cmd = [ self.octopus2span, topo_file ]
        retcode = ample_util.run_command( cmd, logfile=self.spanfile, directory=self.models_dir )
        if retcode != 0:
            msg = "Error generating span file. Please check the log in {0}".format(self.spanfile)
            self.logger.critical(msg)
            raise RuntimeError,msg
        
        # Now generate lips file
        self.logger.debug('Generating lips file from span')
        logfile = self.models_dir + os.sep + "run_lips.log"
        cmd = [ self.run_lips, fasta, self.spanfile, self.blastpgp, self.nr, self.align_blast ]
        retcode = ample_util.run_command( cmd, logfile=logfile, directory=self.models_dir )
        
        # Script only uses first 4 chars to name files
        lipofile = os.path.join(self.models_dir, self.name[0:4] + ".lips4")
        if retcode != 0 or not os.path.exists(lipofile):
            msg = "Error generating lips file {0}. Please check the log in {1}".format(lipofile,logfile)
            self.logger.critical(msg)
            raise RuntimeError,msg
        
        # Set the variable
        self.lipofile = lipofile
        
        return
    
    def get_version(self):
        """ Return the Rosetta version as a string"""
        
        if not self.rosetta_version:
            # Get version
            version = None
            version_file = self.rosetta_dir + '/README.version'
            if os.path.exists(version_file):
                try:
                    for line in open(version_file,'r'):
                        line.strip()
                        if line.startswith('Rosetta'):
                            tversion = line.split()[1].strip()
                            # version can be 3 digits - e.g. 3.2.4 - we only care about 2
                            version = float( ".".join(tversion.split(".")[0:2]) )
                    #self.logger.info( 'Your Rosetta version is: {0}'.format( version ) )
                except Exception,e:
                    self.logger.critical("Error determining rosetta version: {0}".format(e))
                    sys.exit(1)
                                
            else:
                # Version file is absent in 3.5, so we need to use the directory name
                self.logger.debug('Version file for Rosetta not found - checking to see if its 3.5')
                dirname = os.path.basename( self.rosetta_dir )
                if dirname.endswith( os.sep ):
                    dirname = dirname[:-1]
                if dirname.endswith("3.5"):
                    version = 3.5
                else:
                    self.logger.critical("Error determining rosetta version")
                    sys.exit(1)
                
            self.rosetta_version = version
        else:
            self.logger.debug( 'Using user-supplied Rosetta version' )
        
        self.logger.info( 'Your Rosetta version is: {0}'.format( self.rosetta_version ) )  
        return self.rosetta_version
    #End get_version 
    
    def modelling_cmd(self, wdir, nstruct, seed):
        """
        Return the command to run rosetta as a list suitable for subprocess
        wdir: directory to run in
        nstruct: number of structures to process
        seed: seed for this processor
        """
        
        # Set executable
        if self.transmembrane:
            cmd = [ self.transmembrane_exe ]
        else:
             cmd = [ self.rosetta_path ]
        
        cmd += ['-database', self.rosetta_db,
                '-in::file::fasta', self.fasta,
                '-in:file:frag3', self.frags_3mers,
                '-in:file:frag9', self.frags_9mers,
                '-out:path', wdir,
                '-out:pdb',
                '-out:nstruct', str(nstruct),
                '-out:file:silent', wdir + '/OUT',
                '-run:constant_seed',
                '-run:jran', str(seed) 
                ]
            
        if self.all_atom:
            cmd += [ '-return_full_atom true', '-abinitio:relax' ]
        else:
            cmd += [ '-return_full_atom false' ]
            
        if self.transmembrane:
            cmd += [ '-in:file:spanfile', self.spanfile,
                     '-in:file:lipofile', self.lipofile,
                     '-abinitio:membrane',
                     '-membrane:no_interpolate_Mpair',
                     '-membrane:Menv_penalties',
                     '-score:find_neighbors_3dgrid',
                     '-membrane:normal_cycles', '40',
                     '-membrane:normal_mag', '15',
                     '-membrane:center_mag', '2',
                     '-mute core.io.database',
                     '-mute core.scoring.MembranePotential' 
                    ]
            
        # Domain constraints
        if self.domain_termini_distance  > 0:
            dcmd = self.setup_domain_constraints()
            cmd += dcmd
            
        # Radius of gyration reweight
        if self.rad_gyr_reweight:
            if "none" in self.rad_gyr_reweight.lower():
                cmd+= ['-rg_reweight', '0']
                
        # Improve Template
        if self.improve_template:
            cmd += ['-in:file:native',
                    self.improve_template,
                    '-abinitio:steal_3mers',
                    'True',
                    '-abinitio:steal9mers',
                    'True',
                    '-abinitio:start_native',
                    'True',
                    '-templates:force_native_topology',
                    'True' ]
        
        return cmd
    ##End make_rosetta_cmd
    
    
    def doModelling(self):
        """
        Run the modelling and return the path to the models directory
        """

        # Should be done by main script
        if not os.path.isdir( self.models_dir ):
            os.mkdir(self.models_dir)
            
        if self.transmembrane:
            self.generate_tm_predict()    

        # Now generate the seeds
        self.generate_seeds( self.nproc )
        jobs = self.split_jobs()

        # List of processes so we can check when they are done
        processes = []
        # dict mapping process to directories
        directories = {}
        for proc in range(1,self.nproc+1):
            
            # Get directory to run job in 
            wdir = self.models_dir + os.sep + 'models_' + str(proc)
            directories[wdir] = proc
            os.mkdir(wdir)
            
            # Generate the command for this processor
            seed = str(self.seeds[proc-1])
            nstruct = str(jobs[proc-1])
            cmd = self.modelling_cmd( wdir, nstruct, seed )
            
            self.logger.debug('Making {0} models in directory: {1}'.format(nstruct,wdir) )
            self.logger.debug('Executing cmd: {0}'.format( " ".join(cmd) ) )
            
            logf = open(wdir+os.sep+"rosetta_{0}.log".format(proc),"w")
            p = subprocess.Popen( cmd, stdout=logf, stderr=subprocess.STDOUT, cwd=wdir )
            processes.append(p)
            
        #End spawning loop
        
        # Check to see if they have finished
        done=False
        completed=0
        retcodes = [None]*len(processes) # To hold return codes
        while not done:
            time.sleep(5)
            for i, p in enumerate(processes):
                if retcodes[i] != None:
                    continue
                ret = p.poll()
                if ret != None:
                    retcodes[i] = ret
                    completed+=1
            
            if completed == len(processes):
                break
    
        # Check the return codes
        for i, ret in enumerate(retcodes):
            if ret != 0:
                #print "CHECK RET {0} : {1}".format(i,ret)
                msg = "Error generating models with Rosetta!\nGot return code {0} for processor: {1}".format(ret,i+1)
                logging.critical( msg )  
                raise RuntimeError, msg
        
        if self.use_scwrl:
            scwrl = add_sidechains_SCWRL.Scwrl( scwrlExe=self.scwrl_exe )
            # Add sidechains using SCRWL - loop over each directory and output files into the models directory
            for wdir,proc in directories.iteritems():
                scwrl.processDirectory(inDirectory=wdir, outDirectory=self.models_dir, prefix="scwrl_{0}".format(proc) )
                #add_sidechains_SCWRL.add_sidechains_SCWRL(self.scwrl_exe, wdir, self.models_dir, str(proc), False)
        else:
        # Just copy all modelling files into models directory
            for wd in directories.keys():
                proc = directories[wd]
                for pfile in glob.glob( os.path.join(wd, '*.pdb') ):
                    pdbname = os.path.split(pfile)[1]
                    shutil.copyfile( wd + os.sep + pdbname, self.models_dir + os.sep + str(proc) + '_' + pdbname)
        
        return self.models_dir
    ##End doModelling
    
    def setup_domain_constraints(self):
        """
        Create the file for restricting the domain termini and return a list suitable
        for adding to the rosetta command
        """
        
        fas = open(self.fasta)
        seq = ''
        for line in fas:
            if not re.search('>', line):
                seq += line.rstrip('\n')
        length = 0
        for x in seq:
            if re.search('\w', x):
                length += 1
    
        self.logger.info('restricting termini distance: {0}'.format( self.domain_termini_distance ))
        constraints_file = os.path.join(self.work_dir, 'constraints')
        conin = open(constraints_file, "w")
        conin.write('AtomPair CA 1 CA ' + str(length) + ' GAUSSIANFUNC ' + str(self.domain_termini_distance) + ' 5.0 TAG')
        cmd = '-constraints:cst_fa_file', constraints_file, '-constraints:cst_file', constraints_file
        
        return cmd

    def set_from_dict(self, optd ):
        """
        Set the values from a dictionary
        """

        if not optd['rosetta_dir'] or not os.path.isdir( optd['rosetta_dir'] ):
            msg = "You need to set the rosetta_dir variable to where rosetta is installed"
            self.logger.critical(msg)
            raise RuntimeError,msg
        
        self.rosetta_dir = optd['rosetta_dir']
        
        # Determine version
        self.rosetta_version = optd['rosetta_version']
        optd['rosetta_version'] = self.get_version()

        # Common variables
        self.fasta = optd['fasta']
        self.work_dir = optd['work_dir']
        self.name = optd['name']
        
        # Fragment variables
        self.fragments_exe = optd['rosetta_fragments_exe']
        self.use_homs = optd['use_homs']
        self.fragments_directory = optd['work_dir'] + os.sep + "rosetta_fragments"
        
        if optd['transmembrane']:
            
            self.transmembrane = True
            
<<<<<<< HEAD
#           if platform.mac_ver() == ('', ('', '', ''), ''):
#               self.transmembrane_exe = self.rosetta_dir + '/rosetta_source/bin/membrane_abinitio2.linuxgccrelease'
#           else:
#               self.transmembrane_exe = self.rosetta_dir + '/rosetta_source/bin/membrane_abinitio2'

            if platform.mac_ver() == ('', ('', '', ''), ''):
                # Not a mac so we assume linux
                self.transmembrane_exe = os.path.join( self.rosetta_dir, 'rosetta_source', 'bin', 'membrane_abinitio2.linuxgccrelease' )
            else:
                # It seems there are different binaries on the mac 
                rbin = os.path.join( self.rosetta_dir, 'rosetta_source', 'bin', 'membrane_abinitio2' )
                if not os.path.isfile( rbin ):
                    rbin = os.path.join( self.rosetta_dir, 'rosetta_source', 'bin', 'membrane_abinitio2.macosgccrelease' )
                    if not os.path.isfile( rbin ):
                        raise RuntimeError,"Cannot find AbinitioRelax binary!"
                self.transmembrane_exe = rbin

            if not os.path.exists(self.transmembrane_exe):
=======
            self.transmembrane_exe = find_binary( 'membrane_abinitio2', rosettaDir=self.rosetta_dir )
            if not self.transmembrane_exe:
                msg = "Cannot find AbinitioRelax binary membrane_abinitio2!"
>>>>>>> 45f39f92
                self.logger.critical(' cant find Rosetta membrane executable: {0}'.format(self.transmembrane_exe) )
                raise RuntimeError,msg

            
            script_dir = self.rosetta_dir + os.sep + "rosetta_source/src/apps/public/membrane_abinitio"
            self.octopus2span = script_dir + os.sep + "octopus2span.pl"
            self.run_lips = script_dir + os.sep + "run_lips.pl"
            self.align_blast = script_dir + os.sep + "alignblast.pl"
            
            if not os.path.exists(self.octopus2span) or not os.path.exists(self.run_lips) or not os.path.exists(self.align_blast):
                msg = "Cannot find the required executables: octopus2span.pl ,run_lips.pl and align_blast.pl in the directory\n" +\
                "{0}\nPlease check these files are in place".format( script_dir )
                self.logger.critical(msg)
                raise RuntimeError, msg
                            
            if optd['blast_dir']:
                blastpgp = optd['blast_dir'] + os.sep + "bin/blastpgp"
                blastpgp = ample_util.find_exe( 'blastpgp', blastpgp )
            else:
                blastpgp = ample_util.find_exe( 'blastpgp', None )
                
            # Found so set
            optd['blastpgp'] = blastpgp
            self.blastpgp = blastpgp                  
            
            # nr database
            if not os.path.exists( str(optd['nr']) ) and not os.path.exists( str(optd['nr'])+".pal" ):
                msg = "Cannot find the nr database: {0}\nPlease give the location with the nr argument to the script.".format( optd['nr'] )
                self.logger.critical(msg)
                raise RuntimeError, msg
            
            # Found it
            self.nr = optd['nr']
                
            self.spanfile = optd['transmembrane_spanfile']
            self.lipofile = optd['transmembrane_lipofile']
            
            # Check if we've been given files
            if  self.spanfile:
                if not ( os.path.isfile( self.spanfile ) ):
                    msg = "Cannot find provided transmembrane spanfile: {0}".format(  self.spanfile )
                    self.logger.critical(msg)
                    raise RuntimeError, msg
                 
            if self.lipofile:
                if not ( os.path.isfile( self.lipofile ) ):
                    msg = "Cannot find provided transmembrane lipofile: {0}".format( self.lipofile )
                    self.logger.critical(msg)
                    raise RuntimeError, msg                 
                   
            if (  self.spanfile and not self.lipofile ) or ( self.lipofile and not self.spanfile ):
                msg="You need to provide both a spanfile and a lipofile"
                self.logger.critical(msg)
                raise RuntimeError, msg
        # End transmembrane checks          
            
        # Modelling variables
        if optd['make_models']:
            
            if not optd['make_frags']:
                self.frags_3mers = optd['frags_3mers']
                self.frags_9mers = optd['frags_9mers']
                if not os.path.exists(self.frags_3mers) or not os.path.exists(self.frags_9mers):
                    msg = "Cannot find both fragment files:\n{0}\n{1}\n".format(self.frags_3mers,self.frags_9mers)
                    self.logger.critical(msg)
                    raise RuntimeError,msg
                    
            import platform
            if not optd['rosetta_path']: 
<<<<<<< HEAD
                if platform.mac_ver() == ('', ('', '', ''), ''):
                    # Not a mac so we assume linux
                    optd['rosetta_path'] = os.path.join( self.rosetta_dir, 'rosetta_source', 'bin', 'AbinitioRelax.linuxgccrelease' )
                else:
                    # It seems there are different binaries on the mac 
                    rbin = os.path.join( self.rosetta_dir, 'rosetta_source', 'bin', 'AbinitioRelax' )
                    if not os.path.isfile( rbin ):
                        rbin = os.path.join( self.rosetta_dir, 'rosetta_source', 'bin', 'AbinitioRelax.macosgccrelease' )
                        if not os.path.isfile( rbin ):
                            raise RuntimeError,"Cannot find AbinitioRelax binary!"
                    optd['rosetta_path'] = rbin
=======
                optd['rosetta_path'] = find_binary( 'AbinitioRelax', rosettaDir=self.rosetta_dir )
                if not optd['rosetta_path']:
                    msg = "Cannot find AbinitioRelax binary!"
                    self.logger.critical(msg)
                    raise RuntimeError,msg
>>>>>>> 45f39f92
            
            # Always save everything back to the amopt object so we can print it out
            self.rosetta_path = optd['rosetta_path']
    
            #jmht not used
            # ROSETTA_cluster = rosetta_dir + '/rosetta_source/bin/cluster.linuxgccrelease'
            if not optd['rosetta_db']:
                optd['rosetta_db'] = self.rosetta_dir + '/rosetta_database' 
            self.rosetta_db = optd['rosetta_db']
            
            if not os.path.exists(self.rosetta_db):
                msg = ' cant find Rosetta DB: {0}'.format(self.rosetta_db)
                self.logger.critical( msg )
                raise RuntimeError,msg
            
            #if not optd['rosetta_cm']:
            #    optd['rosetta_cm'] = self.rosetta_dir + '/rosetta_source/bin/idealize_jd2.default.linuxgccrelease'
            #self.rosetta_cm = optd['rosetta_cm']
            #if not os.path.exists(ROSETTA_cluster):
            #    logger.critical(' cant find Rosetta cluster, check path names')
            #    sys.exit()
            
            self.nproc = optd['nproc']
            self.nmodels = optd['nmodels']
            # Set models directory
            if not optd['models_dir']:
                self.models_dir = optd['work_dir'] + os.sep + "models"
            else:
                self.models_dir = optd['models_dir']
            
            # Extra modelling options
            self.all_atom = optd['all_atom']
            self.domain_termini_distance = optd['domain_termini_distance']
            self.rad_gyr_reweight = optd['CC']
            
            if optd['improve_template'] and not os.path.exists( optd['improve_template'] ):
                msg = 'cant find template to improve'
                self.logger.critical( msg)
                raise RuntimeError(msg)
            self.improve_template = optd['improve_template']
                
            self.use_scwrl = optd['use_scwrl']
            self.scwrl_exe = optd['scwrl_exe']        
        return


class Test(unittest.TestCase):


    def setUp(self):
        """
        Set paths
        """
        logging.basicConfig()
        logging.getLogger().setLevel(logging.DEBUG)
        thisdir = os.getcwd()
        self.ampledir = os.path.abspath( thisdir+os.sep+"..")


    def XtestMakeFragments(self):
        """See we can create fragments"""
        
        print "testing FragmentGenerator"
        
        optd = {}
        optd['rosetta_dir'] = "/opt/rosetta3.4"
        optd['name'] = "TOXD_"
        optd['work_dir'] =  os.getcwd()
        optd['use_homs'] =  True
        optd['make_frags'] = True
        optd['rosetta_db'] = None
        optd['rosetta_fragments_exe'] =  "/tmp/make_fragments.pl"
        #optd['rosetta_fragments_exe'] =  None
        optd['fasta'] = self.ampledir + "/examples/toxd-example/toxd_.fasta"
        
        optd['make_models'] = False
        optd['frags_3mers'] = None
        optd['frags_9mers'] = None
        optd['improve_template'] = None
        
        m = RosettaModel()
        m.set_from_dict( optd )
        m.generate_fragments()


    def XtestNoRosetta(self):
        """
        Test without Rosetta
        """
        
        ## Create a dummy script
        script = "dummy_rosetta.sh"
        f = open(script,"w")
        content = """#!/usr/bin/env python
for i in range(10):
    f = open( "rosy_{0}.pdb".format(i), "w")
    f.write( "rosy_{0}.pdb".format(i) )
    f.close()"""
        f.write(content)
        f.close()
        os.chmod(script, 0o777)
        
          
        # Set options
        optd={}
        optd['nproc'] = 3
        optd['nmodels'] = 30
        optd['work_dir'] = os.getcwd()
        optd['models_dir'] = os.getcwd() + os.sep + "models"
        optd['rosetta_dir'] = "/opt/rosetta3.4"
        optd['rosetta_path'] = os.getcwd() + os.sep + "dummy_rosetta.sh"
        optd['rosetta_db'] = None
        optd['frags_3mers'] = '3mers'
        optd['frags_9mers'] = '9mers'
        optd['rosetta_fragments_exe'] = None
        optd['use_homs'] = None
        optd['make_models'] = True
        optd['make_frags'] =  True
        optd['fasta'] = "FASTA"
        optd['name'] = "TOXD_"
        optd['improve_template'] = None
        optd['all_atom'] = True
        optd['use_scwrl'] = False
        optd['scwrl_exe'] = ""
        
        optd['domain_termini_distance'] = None
        optd['CC'] = None
        optd['improve_template'] = None


        rm = RosettaModel()
        rm.set_from_dict( optd )
        mdir = rm.doModelling()
        print "models in: {0}".format(mdir)
        
        
    def testTransmembraneFragments(self):
        """
        Test for generating transmembrane fragments
        """       
        
        optd = {}
        optd['work_dir'] = os.getcwd()
        optd['rosetta_dir'] = "/opt/rosetta3.4"
        optd['rosetta_fragments_exe'] = None
        optd['use_homs'] = None
        optd['make_models'] = False
        optd['make_frags'] =  True
        optd['fasta'] = "/home/Shared/2UUI/2uui.fasta"
        optd['name'] = "2uui_"
        optd['transmembrane'] = True
        optd['blast_dir'] = "/opt/blast-2.2.26"
        optd['nr'] = "/opt/nr/nr"
        
        fragdir=os.getcwd()+os.sep+"fragments"
        import shutil
        shutil.copy2(optd['fasta'], fragdir)
        
        rm = RosettaModel()
        rm.set_from_dict( optd )
        rm.fragments_directory = os.getcwd()+os.sep+"fragments"
        rm.generate_tm_predict()
        

if __name__ == "__main__":
    #import sys;sys.argv = ['', 'Test.testName']
    unittest.main()<|MERGE_RESOLUTION|>--- conflicted
+++ resolved
@@ -541,30 +541,9 @@
             
             self.transmembrane = True
             
-<<<<<<< HEAD
-#           if platform.mac_ver() == ('', ('', '', ''), ''):
-#               self.transmembrane_exe = self.rosetta_dir + '/rosetta_source/bin/membrane_abinitio2.linuxgccrelease'
-#           else:
-#               self.transmembrane_exe = self.rosetta_dir + '/rosetta_source/bin/membrane_abinitio2'
-
-            if platform.mac_ver() == ('', ('', '', ''), ''):
-                # Not a mac so we assume linux
-                self.transmembrane_exe = os.path.join( self.rosetta_dir, 'rosetta_source', 'bin', 'membrane_abinitio2.linuxgccrelease' )
-            else:
-                # It seems there are different binaries on the mac 
-                rbin = os.path.join( self.rosetta_dir, 'rosetta_source', 'bin', 'membrane_abinitio2' )
-                if not os.path.isfile( rbin ):
-                    rbin = os.path.join( self.rosetta_dir, 'rosetta_source', 'bin', 'membrane_abinitio2.macosgccrelease' )
-                    if not os.path.isfile( rbin ):
-                        raise RuntimeError,"Cannot find AbinitioRelax binary!"
-                self.transmembrane_exe = rbin
-
-            if not os.path.exists(self.transmembrane_exe):
-=======
             self.transmembrane_exe = find_binary( 'membrane_abinitio2', rosettaDir=self.rosetta_dir )
             if not self.transmembrane_exe:
                 msg = "Cannot find AbinitioRelax binary membrane_abinitio2!"
->>>>>>> 45f39f92
                 self.logger.critical(' cant find Rosetta membrane executable: {0}'.format(self.transmembrane_exe) )
                 raise RuntimeError,msg
 
@@ -634,25 +613,11 @@
                     
             import platform
             if not optd['rosetta_path']: 
-<<<<<<< HEAD
-                if platform.mac_ver() == ('', ('', '', ''), ''):
-                    # Not a mac so we assume linux
-                    optd['rosetta_path'] = os.path.join( self.rosetta_dir, 'rosetta_source', 'bin', 'AbinitioRelax.linuxgccrelease' )
-                else:
-                    # It seems there are different binaries on the mac 
-                    rbin = os.path.join( self.rosetta_dir, 'rosetta_source', 'bin', 'AbinitioRelax' )
-                    if not os.path.isfile( rbin ):
-                        rbin = os.path.join( self.rosetta_dir, 'rosetta_source', 'bin', 'AbinitioRelax.macosgccrelease' )
-                        if not os.path.isfile( rbin ):
-                            raise RuntimeError,"Cannot find AbinitioRelax binary!"
-                    optd['rosetta_path'] = rbin
-=======
                 optd['rosetta_path'] = find_binary( 'AbinitioRelax', rosettaDir=self.rosetta_dir )
                 if not optd['rosetta_path']:
                     msg = "Cannot find AbinitioRelax binary!"
                     self.logger.critical(msg)
                     raise RuntimeError,msg
->>>>>>> 45f39f92
             
             # Always save everything back to the amopt object so we can print it out
             self.rosetta_path = optd['rosetta_path']
